--- conflicted
+++ resolved
@@ -39,12 +39,9 @@
 import org.mockito.MockitoAnnotations;
 
 public final class SpendingAnalyticsServletTest {
-<<<<<<< HEAD
-=======
   private static final String AUTHENTICATION_ERROR_MESSAGE =
       "No Authentication: User must be logged in to search receipts.";
 
->>>>>>> 39863ebd
   private static final ImmutableMap<String, Double> EXPECTED_STORE_ANALYTICS =
       ImmutableMap.of("walmart", 26.12, "contoso", 14.51, "target", 29.01);
   private static final ImmutableMap<String, Double> EXPECTED_CATEGORY_ANALYTICS =
