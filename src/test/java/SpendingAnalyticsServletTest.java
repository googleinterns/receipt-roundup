// Copyright 2019 Google LLC
//
// Licensed under the Apache License, Version 2.0 (the "License");
// you may not use this file except in compliance with the License.
// You may obtain a copy of the License at
//
//     https://www.apache.org/licenses/LICENSE-2.0
//
// Unless required by applicable law or agreed to in writing, software
// distributed under the License is distributed on an "AS IS" BASIS,
// WITHOUT WARRANTIES OR CONDITIONS OF ANY KIND, either express or implied.
// See the License for the specific language governing permissions and
// limitations under the License.

package com.google.sps;

import static org.mockito.Mockito.when;

<<<<<<< HEAD
=======
import com.fasterxml.jackson.databind.ObjectMapper;
import com.google.appengine.api.blobstore.BlobKey;
>>>>>>> 0f0df7d3
import com.google.appengine.api.datastore.DatastoreService;
import com.google.appengine.api.datastore.DatastoreServiceFactory;
import com.google.appengine.tools.development.testing.LocalDatastoreServiceTestConfig;
import com.google.appengine.tools.development.testing.LocalServiceTestHelper;
<<<<<<< HEAD
import com.google.common.collect.ImmutableMap;
=======
import com.google.common.collect.ImmutableSet;
>>>>>>> 0f0df7d3
import com.google.sps.servlets.SpendingAnalyticsServlet;
import java.io.IOException;
import java.io.PrintWriter;
import java.io.StringWriter;
import java.util.HashMap;
import javax.servlet.http.HttpServletRequest;
import javax.servlet.http.HttpServletResponse;
import org.junit.After;
import org.junit.Assert;
import org.junit.Before;
import org.junit.Test;
import org.mockito.Mock;
import org.mockito.MockitoAnnotations;

public final class SpendingAnalyticsServletTest {
<<<<<<< HEAD
  private static final HashMap<String, Double> EXPECTED_STORE_ANALYTICS = new HashMap(
      ImmutableMap.of("walmart", 26.12, "contoso", 14.51, "main street restaurant", 29.01));
  private static final HashMap<String, Double> EXPECTED_CATEGORY_ANALYTICS = new HashMap(
      ImmutableMap.of("candy", 26.12, "drink", 26.12, "cappuccino", 14.51, "food", 43.52));
=======
  // Test Receipt fields.
  private static final String USER_ID = "1";
  private static final long TIMESTAMP = 6292020;
  private static final String IMAGE_URL = "img/walmart-receipt.jpg";
  private static final ImmutableSet<String> CATEGORIES =
      ImmutableSet.of("Cappuccino", "Sandwich", "Lunch");
  private static final String RAW_TEXT = "Walmart\nAlways Low Prices At Walmart\n";
>>>>>>> 0f0df7d3

  // Local Datastore
  private final LocalServiceTestHelper helper =
      new LocalServiceTestHelper(new LocalDatastoreServiceTestConfig()).setEnvIsLoggedIn(true);

  @Mock private SpendingAnalyticsServlet servlet;
  @Mock private HttpServletRequest request;
  @Mock private HttpServletResponse response;

  private DatastoreService datastore;
  private StringWriter stringWriter;
  private PrintWriter writer;

  @Before
  public void setUp() throws IOException {
    MockitoAnnotations.initMocks(this);
    helper.setUp();
    datastore = DatastoreServiceFactory.getDatastoreService();

    servlet = new SpendingAnalyticsServlet(datastore);

    stringWriter = new StringWriter();
    writer = new PrintWriter(stringWriter);
    when(response.getWriter()).thenReturn(writer);
  }

  @After
  public void tearDown() {
    helper.tearDown();
  }

  @Test
  public void doGetWithReceiptsInDatastore() throws IOException {
    // Receipts in datastore:
    // Walmart: $26.12, Contoso: $14.51, Target: $29.01

    TestUtils.addTestReceipt(datastore, USER_ID, TIMESTAMP, IMAGE_URL,
        /* price = */ 26.12, /* store = */ "walmart", CATEGORIES, RAW_TEXT);
    TestUtils.addTestReceipt(datastore, USER_ID, TIMESTAMP, IMAGE_URL,
        /* price = */ 14.51, /* store = */ "contoso", CATEGORIES, RAW_TEXT);
    TestUtils.addTestReceipt(datastore, USER_ID, TIMESTAMP, IMAGE_URL,
        /* price = */ 29.01, /* store = */ "target", CATEGORIES, RAW_TEXT);

    servlet.doGet(request, response);
    writer.flush();

    HashMap<String, Double> storeAnalytics =
<<<<<<< HEAD
        TestUtils.parseAnalytics(stringWriter.toString(), "storeAnalytics");
    HashMap<String, Double> categoryAnalytics =
        TestUtils.parseAnalytics(stringWriter.toString(), "categoryAnalytics");

    Assert.assertEquals(EXPECTED_STORE_ANALYTICS, storeAnalytics);
    Assert.assertEquals(EXPECTED_CATEGORY_ANALYTICS, categoryAnalytics);
=======
        new ObjectMapper().readValue(stringWriter.toString(), HashMap.class);
    Assert.assertEquals(3, storeAnalytics.size());
    Assert.assertTrue(storeAnalytics.containsKey("walmart"));
    Assert.assertTrue(storeAnalytics.containsKey("contoso"));
    Assert.assertTrue(storeAnalytics.containsKey("target"));
>>>>>>> 0f0df7d3
  }

  @Test
  public void doGetWithNoReceiptsInDatastore() throws IOException {
    servlet.doGet(request, response);
    writer.flush();

    // Make sure empty HashMaps are returned.
    HashMap<String, Double> storeAnalytics =
        TestUtils.parseAnalytics(stringWriter.toString(), "storeAnalytics");
    HashMap<String, Double> categoryAnalytics =
        TestUtils.parseAnalytics(stringWriter.toString(), "categoryAnalytics");

    Assert.assertTrue(storeAnalytics.isEmpty());
    Assert.assertTrue(categoryAnalytics.isEmpty());
  }
}<|MERGE_RESOLUTION|>--- conflicted
+++ resolved
@@ -16,20 +16,12 @@
 
 import static org.mockito.Mockito.when;
 
-<<<<<<< HEAD
-=======
-import com.fasterxml.jackson.databind.ObjectMapper;
-import com.google.appengine.api.blobstore.BlobKey;
->>>>>>> 0f0df7d3
 import com.google.appengine.api.datastore.DatastoreService;
 import com.google.appengine.api.datastore.DatastoreServiceFactory;
 import com.google.appengine.tools.development.testing.LocalDatastoreServiceTestConfig;
 import com.google.appengine.tools.development.testing.LocalServiceTestHelper;
-<<<<<<< HEAD
 import com.google.common.collect.ImmutableMap;
-=======
 import com.google.common.collect.ImmutableSet;
->>>>>>> 0f0df7d3
 import com.google.sps.servlets.SpendingAnalyticsServlet;
 import java.io.IOException;
 import java.io.PrintWriter;
@@ -45,20 +37,16 @@
 import org.mockito.MockitoAnnotations;
 
 public final class SpendingAnalyticsServletTest {
-<<<<<<< HEAD
   private static final HashMap<String, Double> EXPECTED_STORE_ANALYTICS = new HashMap(
-      ImmutableMap.of("walmart", 26.12, "contoso", 14.51, "main street restaurant", 29.01));
+      ImmutableMap.of("walmart", 26.12, "contoso", 14.51, "target", 29.01));
   private static final HashMap<String, Double> EXPECTED_CATEGORY_ANALYTICS = new HashMap(
       ImmutableMap.of("candy", 26.12, "drink", 26.12, "cappuccino", 14.51, "food", 43.52));
-=======
+
   // Test Receipt fields.
   private static final String USER_ID = "1";
   private static final long TIMESTAMP = 6292020;
   private static final String IMAGE_URL = "img/walmart-receipt.jpg";
-  private static final ImmutableSet<String> CATEGORIES =
-      ImmutableSet.of("Cappuccino", "Sandwich", "Lunch");
   private static final String RAW_TEXT = "Walmart\nAlways Low Prices At Walmart\n";
->>>>>>> 0f0df7d3
 
   // Local Datastore
   private final LocalServiceTestHelper helper =
@@ -96,30 +84,22 @@
     // Walmart: $26.12, Contoso: $14.51, Target: $29.01
 
     TestUtils.addTestReceipt(datastore, USER_ID, TIMESTAMP, IMAGE_URL,
-        /* price = */ 26.12, /* store = */ "walmart", CATEGORIES, RAW_TEXT);
+        /* price = */ 26.12, /* store = */ "walmart", /* categories = */ ImmutableSet.of("candy", "drink"), RAW_TEXT);
     TestUtils.addTestReceipt(datastore, USER_ID, TIMESTAMP, IMAGE_URL,
-        /* price = */ 14.51, /* store = */ "contoso", CATEGORIES, RAW_TEXT);
+        /* price = */ 14.51, /* store = */ "contoso", /* categories = */ ImmutableSet.of("cappuccino", "food"), RAW_TEXT);
     TestUtils.addTestReceipt(datastore, USER_ID, TIMESTAMP, IMAGE_URL,
-        /* price = */ 29.01, /* store = */ "target", CATEGORIES, RAW_TEXT);
+        /* price = */ 29.01, /* store = */ "target", /* categories = */ ImmutableSet.of("food"), RAW_TEXT);
 
     servlet.doGet(request, response);
     writer.flush();
 
     HashMap<String, Double> storeAnalytics =
-<<<<<<< HEAD
         TestUtils.parseAnalytics(stringWriter.toString(), "storeAnalytics");
     HashMap<String, Double> categoryAnalytics =
         TestUtils.parseAnalytics(stringWriter.toString(), "categoryAnalytics");
 
     Assert.assertEquals(EXPECTED_STORE_ANALYTICS, storeAnalytics);
     Assert.assertEquals(EXPECTED_CATEGORY_ANALYTICS, categoryAnalytics);
-=======
-        new ObjectMapper().readValue(stringWriter.toString(), HashMap.class);
-    Assert.assertEquals(3, storeAnalytics.size());
-    Assert.assertTrue(storeAnalytics.containsKey("walmart"));
-    Assert.assertTrue(storeAnalytics.containsKey("contoso"));
-    Assert.assertTrue(storeAnalytics.containsKey("target"));
->>>>>>> 0f0df7d3
   }
 
   @Test
