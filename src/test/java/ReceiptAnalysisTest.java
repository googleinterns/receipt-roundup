--- conflicted
+++ resolved
@@ -96,11 +96,6 @@
   private static final Optional<Long> TIMESTAMP_IN_1900S =
       Optional.of(Long.valueOf(INSTANT_IN_1900S.toEpochMilli()));
 
-<<<<<<< HEAD
-  private static final String RAW_TEXT_WITH_PRICE = "the price is $12.77";
-  private static final String RAW_TEXT_WITH_PRICE_NO_DOLLAR_SIGN = "the price is 12.77";
-  private static final String RAW_TEXT_WITH_MULTIPLE_PRICES =
-      "these cost $8.99, $2.79, and $1.99, so the final price is $12.77 after the $1.00 discount";
   private static final String RAW_TEXT_WITH_PRICE_TOTAL = "the total is $12.77";
   private static final String RAW_TEXT_WITH_PRICE_MULTIPLE_TOTALS =
       "the sub total is $12.23 and the total is $12.77";
@@ -111,14 +106,8 @@
   private static final String RAW_TEXT_WITH_MULTIPLE_PRICES_TOTAL =
       "the total is $12.77 and the amount paid is $20.00";
 
-  private static final Optional<Double> PRICE = Optional.of(Double.valueOf(12.77));
-
-  private static final String RAW_TEXT_WITH_DATE_AND_PRICE =
-      "the date is 05-08-2020 and the price is $12.77";
-=======
   private static final double PRICE_VALUE = 12.77;
   private static final Optional<Double> PRICE = Optional.of(Double.valueOf(PRICE_VALUE));
->>>>>>> 1dca0ccb
 
   private URL url;
   private ImageAnnotatorClient imageClient;
@@ -248,7 +237,7 @@
 
   @Test
   public void analyzeImageAtUrlReturnsPrice() throws IOException, ReceiptAnalysisException {
-    String rawTextWithPrice = "the price is $" + PRICE_VALUE + " in total";
+    String rawTextWithPrice = "the price is $" + PRICE_VALUE;
     stubAnnotationResponse(LOGO_CONFIDENCE, rawTextWithPrice);
     stubTextClassification();
 
@@ -260,7 +249,7 @@
   @Test
   public void analyzeImageAtUrlReturnsPriceWithNoDollarSign()
       throws IOException, ReceiptAnalysisException {
-    String rawTextWithPriceNoDollarSign = "the price is " + PRICE_VALUE + " in total";
+    String rawTextWithPriceNoDollarSign = "the price is " + PRICE_VALUE;
     stubAnnotationResponse(LOGO_CONFIDENCE, rawTextWithPriceNoDollarSign);
     stubTextClassification();
 
@@ -271,8 +260,9 @@
 
   @Test
   public void analyzeImageAtUrlReturnsLargestPrice() throws IOException, ReceiptAnalysisException {
-    String rawTextWithMultiplePrices = "the items cost $8.99, $2.79, and $1.99, so the total is $"
-        + PRICE_VALUE + " after the $1.00 discount";
+    String rawTextWithMultiplePrices =
+        "the items cost $8.99, $2.79, and $1.99, so the final price is $" + PRICE_VALUE
+        + " after the $1.00 discount";
     stubAnnotationResponse(LOGO_CONFIDENCE, rawTextWithMultiplePrices);
     stubTextClassification();
 
@@ -283,7 +273,7 @@
 
   @Test
   public void analyzeImageAtUrlReturnsDateAndPrice() throws IOException, ReceiptAnalysisException {
-    String rawTextWithDateAndPrice = "the date is 05-08-2020 and the total is " + PRICE_VALUE;
+    String rawTextWithDateAndPrice = "the date is 05-08-2020 and the price is " + PRICE_VALUE;
     stubAnnotationResponse(LOGO_CONFIDENCE, rawTextWithDateAndPrice);
     stubTextClassification();
 
