// Copyright 2019 Google LLC
//
// Licensed under the Apache License, Version 2.0 (the "License");
// you may not use this file except in compliance with the License.
// You may obtain a copy of the License at
//
//     https://www.apache.org/licenses/LICENSE-2.0
//
// Unless required by applicable law or agreed to in writing, software
// distributed under the License is distributed on an "AS IS" BASIS,
// WITHOUT WARRANTIES OR CONDITIONS OF ANY KIND, either express or implied.
// See the License for the specific language governing permissions and
// limitations under the License.

package com.google.sps;

import static org.mockito.Mockito.any;
import static org.mockito.Mockito.anyList;
import static org.mockito.Mockito.verify;
import static org.mockito.Mockito.when;
import static org.powermock.api.mockito.PowerMockito.mock;
import static org.powermock.api.mockito.PowerMockito.mockStatic;

import com.google.api.gax.grpc.GrpcStatusCode;
import com.google.api.gax.rpc.ApiException;
import com.google.api.gax.rpc.StatusCode;
import com.google.api.gax.rpc.StatusCode.Code;
import com.google.cloud.language.v1.ClassificationCategory;
import com.google.cloud.language.v1.ClassifyTextRequest;
import com.google.cloud.language.v1.ClassifyTextResponse;
import com.google.cloud.language.v1.Document;
import com.google.cloud.language.v1.Document.Type;
import com.google.cloud.language.v1.LanguageServiceClient;
import com.google.cloud.vision.v1.AnnotateImageRequest;
import com.google.cloud.vision.v1.AnnotateImageResponse;
import com.google.cloud.vision.v1.BatchAnnotateImagesResponse;
import com.google.cloud.vision.v1.EntityAnnotation;
import com.google.cloud.vision.v1.Feature;
import com.google.cloud.vision.v1.Image;
import com.google.cloud.vision.v1.ImageAnnotatorClient;
import com.google.common.collect.ImmutableList;
import com.google.common.collect.ImmutableSet;
import com.google.protobuf.ByteString;
import com.google.rpc.Status;
import com.google.sps.data.AnalysisResults;
import com.google.sps.servlets.ReceiptAnalysis;
import com.google.sps.servlets.ReceiptAnalysis.ReceiptAnalysisException;
import java.io.ByteArrayInputStream;
import java.io.IOException;
import java.io.InputStream;
import java.net.URL;
import java.time.Instant;
import java.util.Optional;
import org.junit.Assert;
import org.junit.Before;
import org.junit.Test;
import org.junit.jupiter.api.Assertions;
import org.junit.runner.RunWith;
import org.mockito.MockitoAnnotations;
import org.powermock.core.classloader.annotations.PowerMockIgnore;
import org.powermock.core.classloader.annotations.PrepareForTest;
import org.powermock.modules.junit4.PowerMockRunner;

@PowerMockIgnore("jdk.internal.reflect.*")
@RunWith(PowerMockRunner.class)
@PrepareForTest(
    {ImageAnnotatorClient.class, LanguageServiceClient.class, ReceiptAnalysis.class, URL.class})
public final class ReceiptAnalysisTest {
  private static final ByteString IMAGE_BYTES = ByteString.copyFromUtf8("byte string");
  private static final Optional<String> RAW_TEXT = Optional.of("raw text");

  private static final String GENERAL_CATEGORY_NAME = "General";
  private static final String BROADER_CATEGORY_NAME = "Broader";
  private static final String SPECIFIC_CATEGORY_NAME = "Specific";
  private static final String CATEGORY_NAME =
      "/" + GENERAL_CATEGORY_NAME + " & " + BROADER_CATEGORY_NAME + "/" + SPECIFIC_CATEGORY_NAME;

  private static final ImmutableSet<String> CATEGORIES =
      ImmutableSet.of(GENERAL_CATEGORY_NAME, BROADER_CATEGORY_NAME, SPECIFIC_CATEGORY_NAME);

  private static final Optional<String> STORE = Optional.of("Google");
  private static final float LOGO_CONFIDENCE = 0.8f;
  private static final float LOGO_CONFIDENCE_BELOW_THRESHOLD = 0.2f;

  private static final Instant INSTANT = Instant.parse("2020-05-08T00:00:00Z");
  private static final Optional<Long> TIMESTAMP = Optional.of(Long.valueOf(INSTANT.toEpochMilli()));
  private static final Instant INSTANT_IN_1900S = Instant.parse("1999-05-08T00:00:00Z");
  private static final Optional<Long> TIMESTAMP_IN_1900S =
      Optional.of(Long.valueOf(INSTANT_IN_1900S.toEpochMilli()));

  private static final double PRICE_VALUE = 12.77;
  private static final Optional<Double> PRICE = Optional.of(Double.valueOf(PRICE_VALUE));

  private URL url;
  private ImageAnnotatorClient imageClient;
  private LanguageServiceClient languageClient;

  @Before
  public void setUp() throws IOException {
    MockitoAnnotations.initMocks(this);

    url = mock(URL.class);
    InputStream inputStream = new ByteArrayInputStream(IMAGE_BYTES.toByteArray());
    when(url.openStream()).thenReturn(inputStream);

    imageClient = mock(ImageAnnotatorClient.class);
    mockStatic(ImageAnnotatorClient.class);
    when(ImageAnnotatorClient.create()).thenReturn(imageClient);

    languageClient = mock(LanguageServiceClient.class);
    mockStatic(LanguageServiceClient.class);
    when(LanguageServiceClient.create()).thenReturn(languageClient);
  }

  @Test
  public void analyzeImageAtUrlReturnsAnalysisResults()
      throws IOException, ReceiptAnalysisException {
    stubAnnotationResponse(LOGO_CONFIDENCE, RAW_TEXT.get());
    stubTextClassification();
    ImmutableList<AnnotateImageRequest> imageRequests = createImageRequest();
    ClassifyTextRequest classifyRequest = createClassifyRequest();

    AnalysisResults results = ReceiptAnalysis.analyzeImageAt(url);

    Assert.assertEquals(RAW_TEXT, results.getRawText());
    Assert.assertEquals(CATEGORIES, results.getCategories());
    Assert.assertEquals(STORE, results.getStore());
    Assert.assertEquals(Optional.empty(), results.getTransactionTimestamp());
    Assert.assertEquals(Optional.empty(), results.getPrice());
    verify(imageClient).batchAnnotateImages(imageRequests);
    verify(languageClient).classifyText(classifyRequest);
  }

  @Test
  public void analyzeImageAtUrlReturnsAnalysisResultsWithNoStore()
      throws IOException, ReceiptAnalysisException {
    AnnotateImageResponse imageResponse = createImageResponseWithText(RAW_TEXT.get()).build();
    BatchAnnotateImagesResponse batchResponse =
        BatchAnnotateImagesResponse.newBuilder().addResponses(imageResponse).build();
    when(imageClient.batchAnnotateImages(anyList())).thenReturn(batchResponse);

    stubTextClassification();

    AnalysisResults results = ReceiptAnalysis.analyzeImageAt(url);

    Assert.assertEquals(Optional.empty(), results.getStore());
  }

  @Test
  public void analyzeImageAtUrlIgnoresLogoIfLowConfidence()
      throws IOException, ReceiptAnalysisException {
    stubAnnotationResponse(LOGO_CONFIDENCE_BELOW_THRESHOLD, RAW_TEXT.get());
    stubTextClassification();
    ImmutableList<AnnotateImageRequest> imageRequests = createImageRequest();
    ClassifyTextRequest classifyRequest = createClassifyRequest();

    AnalysisResults results = ReceiptAnalysis.analyzeImageAt(url);

    Assert.assertEquals(Optional.empty(), results.getStore());
  }

  @Test
  public void analyzeImageAtUrlReturnsDate() throws IOException, ReceiptAnalysisException {
    String rawTextWithDate = "the date is 05-08-2020";
    stubAnnotationResponse(LOGO_CONFIDENCE, rawTextWithDate);
    stubTextClassification();

    AnalysisResults results = ReceiptAnalysis.analyzeImageAt(url);

    Assert.assertEquals(TIMESTAMP, results.getTransactionTimestamp());
  }

  @Test
  public void analyzeImageAtUrlReturnsDateUsingSlashes()
      throws IOException, ReceiptAnalysisException {
    String rawTextWithDateUsingSlashes = "the date is 05/08/2020";
    stubAnnotationResponse(LOGO_CONFIDENCE, rawTextWithDateUsingSlashes);
    stubTextClassification();

    AnalysisResults results = ReceiptAnalysis.analyzeImageAt(url);

    Assert.assertEquals(TIMESTAMP, results.getTransactionTimestamp());
  }

  @Test
  public void analyzeImageAtUrlReturnsDateWithNoLeadingZeros()
      throws IOException, ReceiptAnalysisException {
    String rawTextWithDateNoLeadingZeros = "the date is 5-8-2020";
    stubAnnotationResponse(LOGO_CONFIDENCE, rawTextWithDateNoLeadingZeros);
    stubTextClassification();

    AnalysisResults results = ReceiptAnalysis.analyzeImageAt(url);

    Assert.assertEquals(TIMESTAMP, results.getTransactionTimestamp());
  }

  @Test
  public void analyzeImageAtUrlReturnsDateWithTwoDigitYear()
      throws IOException, ReceiptAnalysisException {
    String rawTextWithDateTwoDigitYear = "the date is 05-08-20";
    stubAnnotationResponse(LOGO_CONFIDENCE, rawTextWithDateTwoDigitYear);
    stubTextClassification();

    AnalysisResults results = ReceiptAnalysis.analyzeImageAt(url);

    Assert.assertEquals(TIMESTAMP, results.getTransactionTimestamp());
  }

  @Test
  public void analyzeImageAtUrlReturnsDateIn1900s() throws IOException, ReceiptAnalysisException {
    String rawTextWithDateIn1900s = "the date is 05-08-99";
    stubAnnotationResponse(LOGO_CONFIDENCE, rawTextWithDateIn1900s);
    stubTextClassification();

    AnalysisResults results = ReceiptAnalysis.analyzeImageAt(url);

    Assert.assertEquals(TIMESTAMP_IN_1900S, results.getTransactionTimestamp());
  }

  @Test
  public void analyzeImageAt_singlePrice_returnsPrice()
      throws IOException, ReceiptAnalysisException {
    String rawTextWithPrice = "the price is $" + PRICE_VALUE;
    stubAnnotationResponse(LOGO_CONFIDENCE, rawTextWithPrice);
    stubTextClassification();

    AnalysisResults results = ReceiptAnalysis.analyzeImageAt(url);

    Assert.assertEquals(PRICE, results.getPrice());
  }

  @Test
  public void analyzeImageAt_priceWithNoDollarSign_returnsPrice()
      throws IOException, ReceiptAnalysisException {
    String rawTextWithPriceNoDollarSign = "the price is " + PRICE_VALUE;
    stubAnnotationResponse(LOGO_CONFIDENCE, rawTextWithPriceNoDollarSign);
    stubTextClassification();

    AnalysisResults results = ReceiptAnalysis.analyzeImageAt(url);

    Assert.assertEquals(PRICE, results.getPrice());
  }

  @Test
  public void analyzeImageAt_multiplePrices_returnsLargestPrice()
      throws IOException, ReceiptAnalysisException {
    String rawTextWithMultiplePrices =
        "the items cost $8.99, $2.79, and $1.99, so the final price is $" + PRICE_VALUE
        + " after the $1.00 discount";
    stubAnnotationResponse(LOGO_CONFIDENCE, rawTextWithMultiplePrices);
    stubTextClassification();

    AnalysisResults results = ReceiptAnalysis.analyzeImageAt(url);

    Assert.assertEquals(PRICE, results.getPrice());
  }

  @Test
  public void analyzeImageAt_dateAndPrice_returnsTimestampAndPrice()
      throws IOException, ReceiptAnalysisException {
    String rawTextWithDateAndPrice = "the date is 05-08-2020 and the price is $" + PRICE_VALUE;
    stubAnnotationResponse(LOGO_CONFIDENCE, rawTextWithDateAndPrice);
    stubTextClassification();

    AnalysisResults results = ReceiptAnalysis.analyzeImageAt(url);

    Assert.assertEquals(TIMESTAMP, results.getTransactionTimestamp());
    Assert.assertEquals(PRICE, results.getPrice());
  }

  @Test
<<<<<<< HEAD
  public void analyzeImageAt_priceAfterTotal_returnsPrice()
      throws IOException, ReceiptAnalysisException {
    String rawTextWithPriceTotal = "the total is $" + PRICE_VALUE;
    stubAnnotationResponse(LOGO_CONFIDENCE, rawTextWithPriceTotal);
    stubTextClassification();

    AnalysisResults results = ReceiptAnalysis.analyzeImageAt(url);

    Assert.assertEquals(PRICE, results.getPrice());
  }

  @Test
  public void analyzeImageAt_multipleTotals_returnsPriceAfterLastTotal()
      throws IOException, ReceiptAnalysisException {
    String rawTextWithPriceMultipleTotals =
        "the sub total is $12.23 and the total is $" + PRICE_VALUE;
    stubAnnotationResponse(LOGO_CONFIDENCE, rawTextWithPriceMultipleTotals);
    stubTextClassification();

    AnalysisResults results = ReceiptAnalysis.analyzeImageAt(url);

    Assert.assertEquals(PRICE, results.getPrice());
  }

  @Test
  public void analyzeImageAt_lastTotalHasNoPrice_returnsPriceAfterOtherTotal()
      throws IOException, ReceiptAnalysisException {
    String rawTextWithPriceExtraTotal =
        "the total is $" + PRICE_VALUE + " which is the total that must be paid";
    stubAnnotationResponse(LOGO_CONFIDENCE, rawTextWithPriceExtraTotal);
    stubTextClassification();

    AnalysisResults results = ReceiptAnalysis.analyzeImageAt(url);

    Assert.assertEquals(PRICE, results.getPrice());
  }

  @Test
  public void analyzeImageAt_mixedCaseTotal_returnsPriceAfterLastTotal()
      throws IOException, ReceiptAnalysisException {
    String rawTextWithPriceMixedCaseTotal =
        "the sub total is $12.23 and the tOtAL is $" + PRICE_VALUE;
    stubAnnotationResponse(LOGO_CONFIDENCE, rawTextWithPriceMixedCaseTotal);
    stubTextClassification();

    AnalysisResults results = ReceiptAnalysis.analyzeImageAt(url);

    Assert.assertEquals(PRICE, results.getPrice());
  }

  @Test
  public void analyzeImageAt_priceAfterTotalIsNotLargest_returnsPriceAfterTotal()
      throws IOException, ReceiptAnalysisException {
    String rawTextWithMultiplePricesTotal =
        "the total is $" + PRICE_VALUE + " and the amount paid is $20.00";
    stubAnnotationResponse(LOGO_CONFIDENCE, rawTextWithMultiplePricesTotal);
    stubTextClassification();

    AnalysisResults results = ReceiptAnalysis.analyzeImageAt(url);

    Assert.assertEquals(PRICE, results.getPrice());
  }

  @Test
  public void analyzeImageAtThrowsIfEmptyBatchResponse()
=======
  public void analyzeImageAt_emptyBatchResponse_returnsEmptyAnalysisResults()
>>>>>>> 8eda8176
      throws IOException, ReceiptAnalysisException {
    BatchAnnotateImagesResponse batchResponse = BatchAnnotateImagesResponse.newBuilder().build();
    when(imageClient.batchAnnotateImages(anyList())).thenReturn(batchResponse);

    AnalysisResults results = ReceiptAnalysis.analyzeImageAt(url);

    Assert.assertEquals(Optional.empty(), results.getRawText());
    Assert.assertEquals(ImmutableSet.of(), results.getCategories());
    Assert.assertEquals(Optional.empty(), results.getStore());
  }

  @Test
  public void analyzeImageAt_responseError_returnsEmptyAnalysisResults()
      throws IOException, ReceiptAnalysisException {
    AnnotateImageResponse response =
        AnnotateImageResponse.newBuilder().setError(Status.getDefaultInstance()).build();
    BatchAnnotateImagesResponse batchResponse =
        BatchAnnotateImagesResponse.newBuilder().addResponses(response).build();
    when(imageClient.batchAnnotateImages(anyList())).thenReturn(batchResponse);

    AnalysisResults results = ReceiptAnalysis.analyzeImageAt(url);

    Assert.assertEquals(Optional.empty(), results.getRawText());
    Assert.assertEquals(ImmutableSet.of(), results.getCategories());
    Assert.assertEquals(Optional.empty(), results.getStore());
  }

  @Test
  public void analyzeImageAt_emptyTextAnnotationsListWithoutLogo_returnsEmptyAnalysisResults()
      throws IOException, ReceiptAnalysisException {
    AnnotateImageResponse response = AnnotateImageResponse.newBuilder().build();
    BatchAnnotateImagesResponse batchResponse =
        BatchAnnotateImagesResponse.newBuilder().addResponses(response).build();
    when(imageClient.batchAnnotateImages(anyList())).thenReturn(batchResponse);

    AnalysisResults results = ReceiptAnalysis.analyzeImageAt(url);

    Assert.assertEquals(Optional.empty(), results.getRawText());
    Assert.assertEquals(ImmutableSet.of(), results.getCategories());
    Assert.assertEquals(Optional.empty(), results.getStore());
  }

  @Test
  public void analyzeImageAt_emptyTextAnnotationsListWithLogo_setsLogoOnly()
      throws IOException, ReceiptAnalysisException {
    EntityAnnotation logoAnnotation =
        EntityAnnotation.newBuilder().setDescription(STORE.get()).setScore(LOGO_CONFIDENCE).build();
    AnnotateImageResponse response =
        AnnotateImageResponse.newBuilder().addLogoAnnotations(logoAnnotation).build();
    BatchAnnotateImagesResponse batchResponse =
        BatchAnnotateImagesResponse.newBuilder().addResponses(response).build();
    when(imageClient.batchAnnotateImages(anyList())).thenReturn(batchResponse);

    AnalysisResults results = ReceiptAnalysis.analyzeImageAt(url);

    Assert.assertEquals(Optional.empty(), results.getRawText());
    Assert.assertEquals(ImmutableSet.of(), results.getCategories());
    Assert.assertEquals(STORE, results.getStore());
  }

  @Test
  public void analyzeImageAt_imageRequestFailure_returnsEmptyAnalysisResults()
      throws IOException, ReceiptAnalysisException {
    StatusCode statusCode = GrpcStatusCode.of(io.grpc.Status.INTERNAL.getCode());
    ApiException clientException = new ApiException(null, statusCode, false);
    when(imageClient.batchAnnotateImages(anyList())).thenThrow(clientException);

    AnalysisResults results = ReceiptAnalysis.analyzeImageAt(url);

    Assert.assertEquals(Optional.empty(), results.getRawText());
    Assert.assertEquals(ImmutableSet.of(), results.getCategories());
    Assert.assertEquals(Optional.empty(), results.getStore());
  }

  @Test
  public void analyzeImageAt_textRequestFailure_returnsEmptyCategories()
      throws IOException, ReceiptAnalysisException {
    EntityAnnotation annotation =
        EntityAnnotation.newBuilder().setDescription(RAW_TEXT.get()).build();
    AnnotateImageResponse imageResponse =
        AnnotateImageResponse.newBuilder().addTextAnnotations(annotation).build();
    BatchAnnotateImagesResponse batchResponse =
        BatchAnnotateImagesResponse.newBuilder().addResponses(imageResponse).build();
    when(imageClient.batchAnnotateImages(anyList())).thenReturn(batchResponse);

    StatusCode statusCode = GrpcStatusCode.of(io.grpc.Status.INTERNAL.getCode());
    ApiException clientException = new ApiException(null, statusCode, false);
    when(languageClient.classifyText(any(ClassifyTextRequest.class))).thenThrow(clientException);

    AnalysisResults results = ReceiptAnalysis.analyzeImageAt(url);

    Assert.assertEquals(ImmutableSet.of(), results.getCategories());
  }

  private void stubAnnotationResponse(float confidenceScore, String rawText) {
    EntityAnnotation logoAnnotation =
        EntityAnnotation.newBuilder().setDescription(STORE.get()).setScore(confidenceScore).build();
    AnnotateImageResponse imageResponse =
        createImageResponseWithText(rawText).addLogoAnnotations(logoAnnotation).build();
    BatchAnnotateImagesResponse batchResponse =
        BatchAnnotateImagesResponse.newBuilder().addResponses(imageResponse).build();
    when(imageClient.batchAnnotateImages(anyList())).thenReturn(batchResponse);
  }

  private AnnotateImageResponse.Builder createImageResponseWithText(String rawText) {
    EntityAnnotation annotation = EntityAnnotation.newBuilder().setDescription(rawText).build();
    return AnnotateImageResponse.newBuilder().addTextAnnotations(annotation);
  }

  private void stubTextClassification() {
    ClassificationCategory category =
        ClassificationCategory.newBuilder().setName(CATEGORY_NAME).build();
    ClassifyTextResponse classifyResponse =
        ClassifyTextResponse.newBuilder().addCategories(category).build();
    when(languageClient.classifyText(any(ClassifyTextRequest.class))).thenReturn(classifyResponse);
  }

  private ImmutableList<AnnotateImageRequest> createImageRequest() {
    Image image = Image.newBuilder().setContent(IMAGE_BYTES).build();
    ImmutableList<Feature> features =
        ImmutableList.of(Feature.newBuilder().setType(Feature.Type.TEXT_DETECTION).build(),
            Feature.newBuilder().setType(Feature.Type.LOGO_DETECTION).build());
    AnnotateImageRequest imageRequest =
        AnnotateImageRequest.newBuilder().addAllFeatures(features).setImage(image).build();
    return ImmutableList.of(imageRequest);
  }

  private ClassifyTextRequest createClassifyRequest() {
    Document document =
        Document.newBuilder().setContent(RAW_TEXT.get()).setType(Type.PLAIN_TEXT).build();
    return ClassifyTextRequest.newBuilder().setDocument(document).build();
  }
}<|MERGE_RESOLUTION|>--- conflicted
+++ resolved
@@ -269,7 +269,6 @@
   }
 
   @Test
-<<<<<<< HEAD
   public void analyzeImageAt_priceAfterTotal_returnsPrice()
       throws IOException, ReceiptAnalysisException {
     String rawTextWithPriceTotal = "the total is $" + PRICE_VALUE;
@@ -334,10 +333,7 @@
   }
 
   @Test
-  public void analyzeImageAtThrowsIfEmptyBatchResponse()
-=======
   public void analyzeImageAt_emptyBatchResponse_returnsEmptyAnalysisResults()
->>>>>>> 8eda8176
       throws IOException, ReceiptAnalysisException {
     BatchAnnotateImagesResponse batchResponse = BatchAnnotateImagesResponse.newBuilder().build();
     when(imageClient.batchAnnotateImages(anyList())).thenReturn(batchResponse);
