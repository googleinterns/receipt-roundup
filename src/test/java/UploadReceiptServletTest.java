// Copyright 2019 Google LLC
//
// Licensed under the Apache License, Version 2.0 (the "License");
// you may not use this file except in compliance with the License.
// You may obtain a copy of the License at
//
//     https://www.apache.org/licenses/LICENSE-2.0
//
// Unless required by applicable law or agreed to in writing, software
// distributed under the License is distributed on an "AS IS" BASIS,
// WITHOUT WARRANTIES OR CONDITIONS OF ANY KIND, either express or implied.
// See the License for the specific language governing permissions and
// limitations under the License.

package com.google.sps;

import static org.mockito.Mockito.verify;
import static org.mockito.Mockito.when;
import static org.powermock.api.mockito.PowerMockito.mockStatic;

import com.google.appengine.api.blobstore.BlobInfo;
import com.google.appengine.api.blobstore.BlobInfoFactory;
import com.google.appengine.api.blobstore.BlobKey;
import com.google.appengine.api.blobstore.BlobstoreService;
import com.google.appengine.api.blobstore.UploadOptions;
import com.google.appengine.api.blobstore.UploadOptions.Builder;
import com.google.appengine.api.datastore.DatastoreService;
import com.google.appengine.api.datastore.DatastoreServiceFactory;
import com.google.appengine.api.datastore.Entity;
import com.google.appengine.api.datastore.PreparedQuery;
import com.google.appengine.api.datastore.Query;
import com.google.appengine.api.datastore.Text;
import com.google.appengine.api.users.UserService;
import com.google.appengine.tools.development.testing.LocalDatastoreServiceTestConfig;
import com.google.appengine.tools.development.testing.LocalServiceTestHelper;
import com.google.appengine.tools.development.testing.LocalUserServiceTestConfig;
import com.google.common.collect.ImmutableMap;
import com.google.common.collect.ImmutableSet;
import com.google.gson.Gson;
import com.google.sps.data.AnalysisResults;
import com.google.sps.servlets.ReceiptAnalysis;
import com.google.sps.servlets.ReceiptAnalysis.ReceiptAnalysisException;
import com.google.sps.servlets.UploadReceiptServlet;
import java.io.IOException;
import java.io.PrintWriter;
import java.io.StringWriter;
import java.net.URL;
import java.time.Clock;
import java.time.Instant;
import java.time.ZoneId;
import java.util.Arrays;
import java.util.Collection;
import java.util.Date;
import java.util.HashMap;
import java.util.List;
import java.util.Map;
import java.util.Optional;
import java.util.Set;
import java.util.stream.Collectors;
import java.util.stream.Stream;
import javax.servlet.http.HttpServletRequest;
import javax.servlet.http.HttpServletResponse;
import org.junit.After;
import org.junit.Assert;
import org.junit.Before;
import org.junit.Test;
import org.junit.runner.RunWith;
import org.mockito.Mock;
import org.mockito.MockitoAnnotations;
import org.powermock.core.classloader.annotations.PowerMockIgnore;
import org.powermock.core.classloader.annotations.PrepareForTest;
import org.powermock.modules.junit4.PowerMockRunner;

@PowerMockIgnore("jdk.internal.reflect.*")
@RunWith(PowerMockRunner.class)
@PrepareForTest(ReceiptAnalysis.class)
public final class UploadReceiptServletTest {
  private static final String FILE_NOT_SELECTED_LIVE_SERVER_WARNING =
      "com.google.sps.servlets.UploadReceiptServlet$FileNotSelectedException: No file was uploaded by the user (live server).\n";
  private static final String FILE_NOT_SELECTED_DEV_SERVER_WARNING =
      "com.google.sps.servlets.UploadReceiptServlet$FileNotSelectedException: No file was uploaded by the user (dev server).\n";
  private static final String INVALID_FILE_WARNING =
      "com.google.sps.servlets.UploadReceiptServlet$InvalidFileException: Uploaded file must be a JPEG image.\n";
  private static final String USER_NOT_LOGGED_IN_WARNING =
      "com.google.sps.servlets.UploadReceiptServlet$UserNotLoggedInException: User must be logged in to upload a receipt.\n";
  private static final String INVALID_DATE_RANGE_WARNING =
      "com.google.sps.servlets.FormatUtils$InvalidDateException: Transaction date must be in the past.\n";
  private static final String INVALID_DATE_FORMAT_WARNING =
      "com.google.sps.servlets.FormatUtils$InvalidDateException: Transaction date must be a long.\n";
  private static final String PRICE_NOT_PARSABLE_WARNING =
      "com.google.sps.servlets.FormatUtils$InvalidPriceException: Price could not be parsed.\n";
  private static final String PRICE_NEGATIVE_WARNING =
      "com.google.sps.servlets.FormatUtils$InvalidPriceException: Price must be positive.\n";
  private static final String RECEIPT_ANALYSIS_FAILED_WARNING =
      "com.google.sps.servlets.ReceiptAnalysis$ReceiptAnalysisException: Receipt analysis failed.\n";

  private static final String INSTANT = "2020-06-22T10:15:30Z";
  private static final long PAST_TIMESTAMP =
      Instant.parse(INSTANT).minusMillis(1234).toEpochMilli();

  private static final long MAX_UPLOAD_SIZE_BYTES = 5 * 1024 * 1024;
  private static final String UPLOAD_URL = "/blobstore/upload-receipt";

  private static final BlobKey BLOB_KEY = new BlobKey("blobKey");
  private static final String VALID_FILENAME = "image.jpg";
  private static final String INVALID_FILENAME = "image.png";
  private static final String VALID_CONTENT_TYPE = "image/jpeg";
  private static final String INVALID_CONTENT_TYPE = "image/png";
  private static final long IMAGE_SIZE_1MB = 1024 * 1024;
  private static final long IMAGE_SIZE_0MB = 0;
  private static final String HASH = "35454B055CC325EA1AF2126E27707052";

  private static final Set<String> GENERATED_CATEGORIES =
      ImmutableSet.of("burger", "fast food", "restaurant");
  private static final Collection<String> CATEGORIES_COLLECTION =
      GENERATED_CATEGORIES.stream().collect(Collectors.toList());
  private static final Text RAW_TEXT = new Text("raw text");
  private static final double PRICE = 5.89;
  private static final String STORE = "mcdonald's";
  private static final String INVALID_DATE_TYPE = "2020-05-20";
  private static final AnalysisResults ANALYSIS_RESULTS =
      new AnalysisResults.Builder(RAW_TEXT.getValue())
          .setCategories(GENERATED_CATEGORIES)
          .setStore(STORE)
          .build();

  private static final String IMAGE_URL = "/serve-image?blob-key=" + BLOB_KEY.getKeyString();
  private static final String LIVE_SERVER_BASE_URL =
      "https://capstone-receipt-step-2020.uc.r.appspot.com:80";
  private static final String LIVE_SERVER_ABSOLUTE_URL = LIVE_SERVER_BASE_URL + IMAGE_URL;
  private static final String LIVE_SERVER_SCHEME = "https";
  private static final String LIVE_SERVER_NAME = "capstone-receipt-step-2020.uc.r.appspot.com";
  private static final int LIVE_SERVER_PORT = 80;
  private static final String LIVE_SERVER_CONTEXT_PATH = "";
  private static final String DEV_SERVER_SCHEME = "http";
  private static final String DEV_SERVER_NAME = "0.0.0.0";
  private static final int DEV_SERVER_PORT = 80;
  private static final String DEV_SERVER_CONTEXT_PATH = "";

  private static final String DOMAIN_NAME = "gmail.com";
  private static final String USER_EMAIL = "test@gmail.com";
  private static final String USER_ID = "testID";

  // Uses local Datastore.
  private final LocalServiceTestHelper helper =
      new LocalServiceTestHelper(
          new LocalDatastoreServiceTestConfig(), new LocalUserServiceTestConfig())
          .setEnvEmail(USER_EMAIL)
          .setEnvAuthDomain(DOMAIN_NAME)
          .setEnvAttributes(new HashMap(
              ImmutableMap.of("com.google.appengine.api.users.UserService.user_id_key", USER_ID)));

  @Mock private BlobstoreService blobstoreService;
  @Mock private BlobInfoFactory blobInfoFactory;
  @Mock private HttpServletRequest request;
  @Mock private HttpServletResponse response;

  private UploadReceiptServlet servlet;
  private DatastoreService datastore;
  private Clock clock;
  private StringWriter stringWriter;
  private PrintWriter writer;

  @Before
  public void setUp() throws IOException {
    MockitoAnnotations.initMocks(this);
    helper.setUp();
    helper.setEnvIsLoggedIn(true);
    datastore = DatastoreServiceFactory.getDatastoreService();

    // Create a fixed time clock that always returns the same instant.
    clock = Clock.fixed(Instant.parse(INSTANT), ZoneId.systemDefault());

    stringWriter = new StringWriter();
    writer = new PrintWriter(stringWriter);
    when(response.getWriter()).thenReturn(writer);

    servlet = new UploadReceiptServlet(blobstoreService, blobInfoFactory, datastore, clock);
  }

  @After
  public void tearDown() {
    helper.tearDown();
  }

  @Test
  public void doGetReturnsBlobstoreUploadUrl() throws IOException {
    UploadOptions uploadOptions =
        UploadOptions.Builder.withMaxUploadSizeBytesPerBlob(MAX_UPLOAD_SIZE_BYTES);
    when(blobstoreService.createUploadUrl("/upload-receipt", uploadOptions)).thenReturn(UPLOAD_URL);

    servlet.doGet(request, response);
    writer.flush();

    Assert.assertEquals(UPLOAD_URL + "\n", stringWriter.toString());
  }

  @Test
  public void doPostUploadsReceiptToDatastoreLiveServer()
      throws IOException, ReceiptAnalysisException {
    createMockBlob(request, VALID_CONTENT_TYPE, VALID_FILENAME, IMAGE_SIZE_1MB);
    stubRequestBody(request, PRICE, PAST_TIMESTAMP);
    stubUrlComponents(
        request, LIVE_SERVER_SCHEME, LIVE_SERVER_NAME, LIVE_SERVER_PORT, LIVE_SERVER_CONTEXT_PATH);

    // Mock receipt analysis.
    mockStatic(ReceiptAnalysis.class);
    when(ReceiptAnalysis.analyzeImageAt(new URL(LIVE_SERVER_ABSOLUTE_URL)))
        .thenReturn(ANALYSIS_RESULTS);

    servlet.doPost(request, response);

    Query query = new Query("Receipt");
    PreparedQuery results = datastore.prepare(query);
    Entity receipt = results.asSingleEntity();

    Assert.assertEquals(IMAGE_URL, receipt.getProperty("imageUrl"));
    Assert.assertEquals(PRICE, receipt.getProperty("price"));
    Assert.assertEquals(STORE, receipt.getProperty("store"));
    Assert.assertEquals(RAW_TEXT, receipt.getProperty("rawText"));
    Assert.assertEquals(BLOB_KEY, receipt.getProperty("blobKey"));
    Assert.assertEquals(PAST_TIMESTAMP, receipt.getProperty("timestamp"));
    Assert.assertEquals(CATEGORIES_COLLECTION, receipt.getProperty("categories"));
    Assert.assertEquals(USER_ID, receipt.getProperty("userId"));

    String response = TestUtils.extractProperties(stringWriter.toString());
    String expectedResponse = createReceiptEntity(IMAGE_URL, PRICE, STORE, RAW_TEXT, BLOB_KEY,
        PAST_TIMESTAMP, CATEGORIES_COLLECTION, USER_ID);
    Assert.assertEquals(expectedResponse, response);
  }

  @Test
  public void doPostUploadsReceiptToDatastoreDevServer()
      throws IOException, ReceiptAnalysisException {
    createMockBlob(request, VALID_CONTENT_TYPE, VALID_FILENAME, IMAGE_SIZE_1MB);
    stubRequestBody(request, PRICE, PAST_TIMESTAMP);
    stubUrlComponents(
        request, DEV_SERVER_SCHEME, DEV_SERVER_NAME, DEV_SERVER_PORT, DEV_SERVER_CONTEXT_PATH);

    // Mock receipt analysis.
    mockStatic(ReceiptAnalysis.class);
    when(ReceiptAnalysis.analyzeImageAt(BLOB_KEY)).thenReturn(ANALYSIS_RESULTS);

    servlet.doPost(request, response);

    Query query = new Query("Receipt");
    PreparedQuery results = datastore.prepare(query);
    Entity receipt = results.asSingleEntity();

    Assert.assertEquals(IMAGE_URL, receipt.getProperty("imageUrl"));
    Assert.assertEquals(PRICE, receipt.getProperty("price"));
    Assert.assertEquals(STORE, receipt.getProperty("store"));
    Assert.assertEquals(RAW_TEXT, receipt.getProperty("rawText"));
    Assert.assertEquals(BLOB_KEY, receipt.getProperty("blobKey"));
    Assert.assertEquals(CATEGORIES_COLLECTION, receipt.getProperty("categories"));
    Assert.assertEquals(PAST_TIMESTAMP, receipt.getProperty("timestamp"));
    Assert.assertEquals(USER_ID, receipt.getProperty("userId"));

    String response = TestUtils.extractProperties(stringWriter.toString());
    String expectedResponse = createReceiptEntity(IMAGE_URL, PRICE, STORE, RAW_TEXT, BLOB_KEY,
        PAST_TIMESTAMP, CATEGORIES_COLLECTION, USER_ID);
    Assert.assertEquals(expectedResponse, response);
  }

  @Test
  public void doPostSanitizesStore() throws IOException, ReceiptAnalysisException {
    createMockBlob(request, VALID_CONTENT_TYPE, VALID_FILENAME, IMAGE_SIZE_1MB);
    stubRequestBody(request, PRICE, PAST_TIMESTAMP);
    stubUrlComponents(
        request, LIVE_SERVER_SCHEME, LIVE_SERVER_NAME, LIVE_SERVER_PORT, LIVE_SERVER_CONTEXT_PATH);

    // Mock receipt analysis.
    String store = "    TraDeR   JOE's  ";
    AnalysisResults analysisResults = new AnalysisResults.Builder(RAW_TEXT.getValue())
                                          .setCategories(GENERATED_CATEGORIES)
                                          .setStore(store)
                                          .build();
    mockStatic(ReceiptAnalysis.class);
    when(ReceiptAnalysis.analyzeImageAt(new URL(LIVE_SERVER_ABSOLUTE_URL)))
        .thenReturn(analysisResults);

    servlet.doPost(request, response);

    Query query = new Query("Receipt");
    PreparedQuery results = datastore.prepare(query);
    Entity receipt = results.asSingleEntity();

    String expectedStore = "trader joe's";
    Assert.assertEquals(expectedStore, receipt.getProperty("store"));
  }

  @Test
  public void doPostUploadsReceiptWithoutLogo() throws IOException, ReceiptAnalysisException {
    helper.setEnvIsLoggedIn(true);

    createMockBlob(request, VALID_CONTENT_TYPE, VALID_FILENAME, IMAGE_SIZE_1MB);
    stubRequestBody(request, PRICE, PAST_TIMESTAMP);
    stubUrlComponents(
        request, LIVE_SERVER_SCHEME, LIVE_SERVER_NAME, LIVE_SERVER_PORT, LIVE_SERVER_CONTEXT_PATH);

    // Mock receipt analysis.
    AnalysisResults analysisResults = new AnalysisResults.Builder(RAW_TEXT.getValue())
                                          .setCategories(GENERATED_CATEGORIES)
                                          .build();
    mockStatic(ReceiptAnalysis.class);
    when(ReceiptAnalysis.analyzeImageAt(new URL(LIVE_SERVER_ABSOLUTE_URL)))
        .thenReturn(analysisResults);

    servlet.doPost(request, response);

    Query query = new Query("Receipt");
    PreparedQuery results = datastore.prepare(query);
    Entity receipt = results.asSingleEntity();

    Assert.assertFalse(receipt.hasProperty("store"));
  }

  @Test
<<<<<<< HEAD
  public void doPostSanitizesCategories() throws IOException, ReceiptAnalysisException {
    helper.setEnvIsLoggedIn(true);

=======
  public void doPostRemovesDuplicateUserAndGeneratedCategories()
      throws IOException, ReceiptAnalysisException {
    createMockBlob(request, VALID_CONTENT_TYPE, VALID_FILENAME, IMAGE_SIZE_1MB);
    stubRequestBody(request, USER_CATEGORIES, PRICE, PAST_TIMESTAMP);
    stubUrlComponents(
        request, LIVE_SERVER_SCHEME, LIVE_SERVER_NAME, LIVE_SERVER_PORT, LIVE_SERVER_CONTEXT_PATH);

    // Mock receipt analysis.
    Set<String> categories = ImmutableSet.of(USER_CATEGORIES[0], USER_CATEGORIES[2]);
    AnalysisResults analysisResults = new AnalysisResults.Builder(RAW_TEXT.getValue())
                                          .setCategories(categories)
                                          .setStore(STORE)
                                          .build();
    mockStatic(ReceiptAnalysis.class);
    when(ReceiptAnalysis.analyzeImageAt(new URL(LIVE_SERVER_ABSOLUTE_URL)))
        .thenReturn(analysisResults);

    servlet.doPost(request, response);

    Query query = new Query("Receipt");
    PreparedQuery results = datastore.prepare(query);
    Entity receipt = results.asSingleEntity();

    Collection<String> expectedCategories = Arrays.asList(USER_CATEGORIES);
    Assert.assertEquals(expectedCategories, receipt.getProperty("categories"));
  }

  public void doPostRemovesDuplicateUserCategories() throws IOException, ReceiptAnalysisException {
    String[] categories = new String[] {"lunch", "restaurant", "lunch", "lunch", "restaurant"};
    createMockBlob(request, VALID_CONTENT_TYPE, VALID_FILENAME, IMAGE_SIZE_1MB);
    stubRequestBody(request, categories, PRICE, PAST_TIMESTAMP);
    stubUrlComponents(
        request, LIVE_SERVER_SCHEME, LIVE_SERVER_NAME, LIVE_SERVER_PORT, LIVE_SERVER_CONTEXT_PATH);

    // Mock receipt analysis.
    mockStatic(ReceiptAnalysis.class);
    when(ReceiptAnalysis.analyzeImageAt(new URL(LIVE_SERVER_ABSOLUTE_URL)))
        .thenReturn(ANALYSIS_RESULTS);

    servlet.doPost(request, response);

    Query query = new Query("Receipt");
    PreparedQuery results = datastore.prepare(query);
    Entity receipt = results.asSingleEntity();

    Collection<String> expectedCategories = Arrays.asList("lunch", "restaurant");
    Assert.assertEquals(expectedCategories, receipt.getProperty("categories"));
  }

  @Test
  public void doPostSanitizesUserAndGeneratedCategories()
      throws IOException, ReceiptAnalysisException {
    String[] userCategories =
        new String[] {"   fast   Food ", " Burger ", "  rEstaUrAnt ", "    LUNCH"};
>>>>>>> 5b7d0c8d
    createMockBlob(request, VALID_CONTENT_TYPE, VALID_FILENAME, IMAGE_SIZE_1MB);
    stubRequestBody(request, PRICE, PAST_TIMESTAMP);
    stubUrlComponents(
        request, LIVE_SERVER_SCHEME, LIVE_SERVER_NAME, LIVE_SERVER_PORT, LIVE_SERVER_CONTEXT_PATH);

    // Mock receipt analysis.
    Set<String> generatedCategories =
        ImmutableSet.of("   fast   Food ", " Burger ", "  rEstaUrAnt ", "    LUNCH", "  dIninG ");
    AnalysisResults analysisResults = new AnalysisResults.Builder(RAW_TEXT.getValue())
                                          .setCategories(generatedCategories)
                                          .setStore(STORE)
                                          .build();
    mockStatic(ReceiptAnalysis.class);
    when(ReceiptAnalysis.analyzeImageAt(new URL(LIVE_SERVER_ABSOLUTE_URL)))
        .thenReturn(analysisResults);

    servlet.doPost(request, response);

    Query query = new Query("Receipt");
    PreparedQuery results = datastore.prepare(query);
    Entity receipt = results.asSingleEntity();

    Collection<String> expectedCategories =
        Arrays.asList("fast food", "burger", "restaurant", "lunch", "dining");
    Assert.assertEquals(expectedCategories, receipt.getProperty("categories"));
  }

  @Test
  public void doPostThrowsIfFileNotSelectedLiveServer() throws IOException {
    createMockBlob(request, VALID_CONTENT_TYPE, VALID_FILENAME, IMAGE_SIZE_0MB);
<<<<<<< HEAD
    stubRequestBody(request, PRICE, PAST_TIMESTAMP);
=======
>>>>>>> 5b7d0c8d

    servlet.doPost(request, response);
    writer.flush();

    Assert.assertEquals(FILE_NOT_SELECTED_LIVE_SERVER_WARNING, stringWriter.toString());
    verify(response).setStatus(HttpServletResponse.SC_BAD_REQUEST);

    verify(blobstoreService).delete(BLOB_KEY);
  }

  @Test
  public void doPostThrowsIfFileNotSelectedDevServer() throws IOException {
    Map<String, List<BlobKey>> blobs = new HashMap<>();
    when(blobstoreService.getUploads(request)).thenReturn(blobs);

<<<<<<< HEAD
    stubRequestBody(request, PRICE, PAST_TIMESTAMP);

=======
>>>>>>> 5b7d0c8d
    servlet.doPost(request, response);
    writer.flush();

    Assert.assertEquals(FILE_NOT_SELECTED_DEV_SERVER_WARNING, stringWriter.toString());
    verify(response).setStatus(HttpServletResponse.SC_BAD_REQUEST);
  }

  @Test
  public void doPostThrowsIfInvalidFile() throws IOException {
    createMockBlob(request, INVALID_CONTENT_TYPE, INVALID_FILENAME, IMAGE_SIZE_1MB);
<<<<<<< HEAD
    stubRequestBody(request, PRICE, PAST_TIMESTAMP);
=======
>>>>>>> 5b7d0c8d

    servlet.doPost(request, response);
    writer.flush();

    Assert.assertEquals(INVALID_FILE_WARNING, stringWriter.toString());
    verify(response).setStatus(HttpServletResponse.SC_BAD_REQUEST);

    verify(blobstoreService).delete(BLOB_KEY);
  }

  public void doPostThrowsIfUserIsLoggedOut() throws IOException {
    helper.setEnvIsLoggedIn(false);
    createMockBlob(request, VALID_CONTENT_TYPE, VALID_FILENAME, IMAGE_SIZE_1MB);

    servlet.doPost(request, response);
    writer.flush();

    Assert.assertEquals(USER_NOT_LOGGED_IN_WARNING, stringWriter.toString());
    verify(response).setStatus(HttpServletResponse.SC_FORBIDDEN);

    verify(blobstoreService).delete(BLOB_KEY);
  }

  @Test
  public void doPostThrowsIfDateIsInTheFuture() throws IOException, ReceiptAnalysisException {
    createMockBlob(request, VALID_CONTENT_TYPE, VALID_FILENAME, IMAGE_SIZE_1MB);
    long futureTimestamp = Instant.parse(INSTANT).plusMillis(1234).toEpochMilli();
<<<<<<< HEAD
    stubRequestBody(request, PRICE, futureTimestamp);
=======
    when(request.getParameter("date")).thenReturn(Long.toString(futureTimestamp));
>>>>>>> 5b7d0c8d
    stubUrlComponents(
        request, LIVE_SERVER_SCHEME, LIVE_SERVER_NAME, LIVE_SERVER_PORT, LIVE_SERVER_CONTEXT_PATH);

    // Mock receipt analysis.
    mockStatic(ReceiptAnalysis.class);
    when(ReceiptAnalysis.analyzeImageAt(new URL(LIVE_SERVER_ABSOLUTE_URL)))
        .thenReturn(ANALYSIS_RESULTS);

    servlet.doPost(request, response);
    writer.flush();

    Assert.assertEquals(INVALID_DATE_RANGE_WARNING, stringWriter.toString());
    verify(response).setStatus(HttpServletResponse.SC_BAD_REQUEST);
  }

  @Test
  public void doPostThrowsIfInvalidDateFormat() throws IOException, ReceiptAnalysisException {
    createMockBlob(request, VALID_CONTENT_TYPE, VALID_FILENAME, IMAGE_SIZE_1MB);
    stubUrlComponents(
        request, LIVE_SERVER_SCHEME, LIVE_SERVER_NAME, LIVE_SERVER_PORT, LIVE_SERVER_CONTEXT_PATH);

    when(request.getParameter("date")).thenReturn(INVALID_DATE_TYPE);

    // Mock receipt analysis.
    mockStatic(ReceiptAnalysis.class);
    when(ReceiptAnalysis.analyzeImageAt(new URL(LIVE_SERVER_ABSOLUTE_URL)))
        .thenReturn(ANALYSIS_RESULTS);

    servlet.doPost(request, response);
    writer.flush();

    Assert.assertEquals(INVALID_DATE_FORMAT_WARNING, stringWriter.toString());
    verify(response).setStatus(HttpServletResponse.SC_BAD_REQUEST);
  }

  @Test
  public void doPostThrowsIfReceiptAnalysisFails() throws IOException, ReceiptAnalysisException {
    createMockBlob(request, VALID_CONTENT_TYPE, VALID_FILENAME, IMAGE_SIZE_1MB);
<<<<<<< HEAD
    stubRequestBody(request, PRICE, PAST_TIMESTAMP);
=======
>>>>>>> 5b7d0c8d
    stubUrlComponents(
        request, LIVE_SERVER_SCHEME, LIVE_SERVER_NAME, LIVE_SERVER_PORT, LIVE_SERVER_CONTEXT_PATH);

    // Mock receipt analysis exception.
    mockStatic(ReceiptAnalysis.class);
    when(ReceiptAnalysis.analyzeImageAt(new URL(LIVE_SERVER_ABSOLUTE_URL)))
        .thenThrow(IOException.class);

    servlet.doPost(request, response);
    writer.flush();

    Assert.assertEquals(RECEIPT_ANALYSIS_FAILED_WARNING, stringWriter.toString());
    verify(response).setStatus(HttpServletResponse.SC_INTERNAL_SERVER_ERROR);

    verify(blobstoreService).delete(BLOB_KEY);
  }

  @Test
  public void doPostRoundPrice() throws IOException, ReceiptAnalysisException {
    createMockBlob(request, VALID_CONTENT_TYPE, VALID_FILENAME, IMAGE_SIZE_1MB);

    double price = 17.236;
    double roundedPrice = 17.24;
    stubRequestBody(request, price, PAST_TIMESTAMP);
    stubUrlComponents(
        request, LIVE_SERVER_SCHEME, LIVE_SERVER_NAME, LIVE_SERVER_PORT, LIVE_SERVER_CONTEXT_PATH);

    // Mock receipt analysis.
    mockStatic(ReceiptAnalysis.class);
    when(ReceiptAnalysis.analyzeImageAt(new URL(LIVE_SERVER_ABSOLUTE_URL)))
        .thenReturn(ANALYSIS_RESULTS);

    servlet.doPost(request, response);

    Query query = new Query("Receipt");
    PreparedQuery results = datastore.prepare(query);
    Entity receipt = results.asSingleEntity();

    Assert.assertEquals(roundedPrice, receipt.getProperty("price"));
  }

  @Test
  public void doPostThrowsIfPriceNotParsable() throws IOException, ReceiptAnalysisException {
    createMockBlob(request, VALID_CONTENT_TYPE, VALID_FILENAME, IMAGE_SIZE_1MB);
    stubUrlComponents(
        request, LIVE_SERVER_SCHEME, LIVE_SERVER_NAME, LIVE_SERVER_PORT, LIVE_SERVER_CONTEXT_PATH);
    when(request.getParameter("date")).thenReturn(Long.toString(PAST_TIMESTAMP));

    String invalidPrice = "text";
    when(request.getParameter("price")).thenReturn(invalidPrice);

    // Mock receipt analysis.
    mockStatic(ReceiptAnalysis.class);
    when(ReceiptAnalysis.analyzeImageAt(new URL(LIVE_SERVER_ABSOLUTE_URL)))
        .thenReturn(ANALYSIS_RESULTS);

    servlet.doPost(request, response);
    writer.flush();

    Assert.assertEquals(PRICE_NOT_PARSABLE_WARNING, stringWriter.toString());
    verify(response).setStatus(HttpServletResponse.SC_BAD_REQUEST);
  }

  @Test
  public void doPostThrowsIfPriceNegative() throws IOException, ReceiptAnalysisException {
    createMockBlob(request, VALID_CONTENT_TYPE, VALID_FILENAME, IMAGE_SIZE_1MB);
    stubUrlComponents(
        request, LIVE_SERVER_SCHEME, LIVE_SERVER_NAME, LIVE_SERVER_PORT, LIVE_SERVER_CONTEXT_PATH);
    when(request.getParameter("date")).thenReturn(Long.toString(PAST_TIMESTAMP));

    String negativePrice = "-12.55";
    when(request.getParameter("price")).thenReturn(negativePrice);

    // Mock receipt analysis.
    mockStatic(ReceiptAnalysis.class);
    when(ReceiptAnalysis.analyzeImageAt(new URL(LIVE_SERVER_ABSOLUTE_URL)))
        .thenReturn(ANALYSIS_RESULTS);

    servlet.doPost(request, response);
    writer.flush();

    Assert.assertEquals(PRICE_NEGATIVE_WARNING, stringWriter.toString());
    verify(response).setStatus(HttpServletResponse.SC_BAD_REQUEST);
  }

  /**
   * Adds a mock blob with the given content type, filename, and size to the mocked Blobstore.
   */
  private void createMockBlob(
      HttpServletRequest request, String contentType, String filename, long size) {
    Map<String, List<BlobKey>> blobs = new HashMap<>();
    blobs.put("receipt-image", Arrays.asList(BLOB_KEY));
    when(blobstoreService.getUploads(request)).thenReturn(blobs);
    BlobInfo blobInfo = new BlobInfo(BLOB_KEY, contentType, new Date(), filename, size, HASH, null);
    when(blobInfoFactory.loadBlobInfo(BLOB_KEY)).thenReturn(blobInfo);
  }

  /**
   * Creates an entity with the given properties and converts it to JSON format.
   */
  private String createReceiptEntity(String imageUrl, double price, String store, Text rawText,
      BlobKey blobKey, long timestamp, Collection<String> categories, String userId) {
    Entity receipt = new Entity("Receipt");
    receipt.setUnindexedProperty("imageUrl", imageUrl);
    receipt.setUnindexedProperty("rawText", rawText);
    receipt.setProperty("categories", categories);
    receipt.setUnindexedProperty("blobKey", blobKey);
    receipt.setProperty("timestamp", timestamp);
    receipt.setProperty("store", store);
    receipt.setProperty("price", price);
    receipt.setProperty("userId", userId);

    String json = new Gson().toJson(receipt);

    return TestUtils.extractProperties(json) + "\n";
  }

  /**
<<<<<<< HEAD
   * Stubs the request with the given store, price, and date parameters.
=======
   * Stubs the request with the given categories, store, price, and date parameters.
>>>>>>> 5b7d0c8d
   */
  private void stubRequestBody(HttpServletRequest request, double price, long timestamp) {
    when(request.getParameter("price")).thenReturn(String.valueOf(price));
    when(request.getParameter("date")).thenReturn(Long.toString(timestamp));
  }

  /**
   * Stubs the request with the given scheme, server name, port, and context path URL components.
   */
  private void stubUrlComponents(
      HttpServletRequest request, String scheme, String serverName, int port, String contextPath) {
    when(request.getScheme()).thenReturn(scheme);
    when(request.getServerName()).thenReturn(serverName);
    when(request.getServerPort()).thenReturn(port);
    when(request.getContextPath()).thenReturn(contextPath);
  }
}<|MERGE_RESOLUTION|>--- conflicted
+++ resolved
@@ -316,66 +316,7 @@
   }
 
   @Test
-<<<<<<< HEAD
   public void doPostSanitizesCategories() throws IOException, ReceiptAnalysisException {
-    helper.setEnvIsLoggedIn(true);
-
-=======
-  public void doPostRemovesDuplicateUserAndGeneratedCategories()
-      throws IOException, ReceiptAnalysisException {
-    createMockBlob(request, VALID_CONTENT_TYPE, VALID_FILENAME, IMAGE_SIZE_1MB);
-    stubRequestBody(request, USER_CATEGORIES, PRICE, PAST_TIMESTAMP);
-    stubUrlComponents(
-        request, LIVE_SERVER_SCHEME, LIVE_SERVER_NAME, LIVE_SERVER_PORT, LIVE_SERVER_CONTEXT_PATH);
-
-    // Mock receipt analysis.
-    Set<String> categories = ImmutableSet.of(USER_CATEGORIES[0], USER_CATEGORIES[2]);
-    AnalysisResults analysisResults = new AnalysisResults.Builder(RAW_TEXT.getValue())
-                                          .setCategories(categories)
-                                          .setStore(STORE)
-                                          .build();
-    mockStatic(ReceiptAnalysis.class);
-    when(ReceiptAnalysis.analyzeImageAt(new URL(LIVE_SERVER_ABSOLUTE_URL)))
-        .thenReturn(analysisResults);
-
-    servlet.doPost(request, response);
-
-    Query query = new Query("Receipt");
-    PreparedQuery results = datastore.prepare(query);
-    Entity receipt = results.asSingleEntity();
-
-    Collection<String> expectedCategories = Arrays.asList(USER_CATEGORIES);
-    Assert.assertEquals(expectedCategories, receipt.getProperty("categories"));
-  }
-
-  public void doPostRemovesDuplicateUserCategories() throws IOException, ReceiptAnalysisException {
-    String[] categories = new String[] {"lunch", "restaurant", "lunch", "lunch", "restaurant"};
-    createMockBlob(request, VALID_CONTENT_TYPE, VALID_FILENAME, IMAGE_SIZE_1MB);
-    stubRequestBody(request, categories, PRICE, PAST_TIMESTAMP);
-    stubUrlComponents(
-        request, LIVE_SERVER_SCHEME, LIVE_SERVER_NAME, LIVE_SERVER_PORT, LIVE_SERVER_CONTEXT_PATH);
-
-    // Mock receipt analysis.
-    mockStatic(ReceiptAnalysis.class);
-    when(ReceiptAnalysis.analyzeImageAt(new URL(LIVE_SERVER_ABSOLUTE_URL)))
-        .thenReturn(ANALYSIS_RESULTS);
-
-    servlet.doPost(request, response);
-
-    Query query = new Query("Receipt");
-    PreparedQuery results = datastore.prepare(query);
-    Entity receipt = results.asSingleEntity();
-
-    Collection<String> expectedCategories = Arrays.asList("lunch", "restaurant");
-    Assert.assertEquals(expectedCategories, receipt.getProperty("categories"));
-  }
-
-  @Test
-  public void doPostSanitizesUserAndGeneratedCategories()
-      throws IOException, ReceiptAnalysisException {
-    String[] userCategories =
-        new String[] {"   fast   Food ", " Burger ", "  rEstaUrAnt ", "    LUNCH"};
->>>>>>> 5b7d0c8d
     createMockBlob(request, VALID_CONTENT_TYPE, VALID_FILENAME, IMAGE_SIZE_1MB);
     stubRequestBody(request, PRICE, PAST_TIMESTAMP);
     stubUrlComponents(
@@ -406,10 +347,6 @@
   @Test
   public void doPostThrowsIfFileNotSelectedLiveServer() throws IOException {
     createMockBlob(request, VALID_CONTENT_TYPE, VALID_FILENAME, IMAGE_SIZE_0MB);
-<<<<<<< HEAD
-    stubRequestBody(request, PRICE, PAST_TIMESTAMP);
-=======
->>>>>>> 5b7d0c8d
 
     servlet.doPost(request, response);
     writer.flush();
@@ -425,11 +362,6 @@
     Map<String, List<BlobKey>> blobs = new HashMap<>();
     when(blobstoreService.getUploads(request)).thenReturn(blobs);
 
-<<<<<<< HEAD
-    stubRequestBody(request, PRICE, PAST_TIMESTAMP);
-
-=======
->>>>>>> 5b7d0c8d
     servlet.doPost(request, response);
     writer.flush();
 
@@ -440,10 +372,6 @@
   @Test
   public void doPostThrowsIfInvalidFile() throws IOException {
     createMockBlob(request, INVALID_CONTENT_TYPE, INVALID_FILENAME, IMAGE_SIZE_1MB);
-<<<<<<< HEAD
-    stubRequestBody(request, PRICE, PAST_TIMESTAMP);
-=======
->>>>>>> 5b7d0c8d
 
     servlet.doPost(request, response);
     writer.flush();
@@ -471,11 +399,7 @@
   public void doPostThrowsIfDateIsInTheFuture() throws IOException, ReceiptAnalysisException {
     createMockBlob(request, VALID_CONTENT_TYPE, VALID_FILENAME, IMAGE_SIZE_1MB);
     long futureTimestamp = Instant.parse(INSTANT).plusMillis(1234).toEpochMilli();
-<<<<<<< HEAD
-    stubRequestBody(request, PRICE, futureTimestamp);
-=======
     when(request.getParameter("date")).thenReturn(Long.toString(futureTimestamp));
->>>>>>> 5b7d0c8d
     stubUrlComponents(
         request, LIVE_SERVER_SCHEME, LIVE_SERVER_NAME, LIVE_SERVER_PORT, LIVE_SERVER_CONTEXT_PATH);
 
@@ -514,10 +438,6 @@
   @Test
   public void doPostThrowsIfReceiptAnalysisFails() throws IOException, ReceiptAnalysisException {
     createMockBlob(request, VALID_CONTENT_TYPE, VALID_FILENAME, IMAGE_SIZE_1MB);
-<<<<<<< HEAD
-    stubRequestBody(request, PRICE, PAST_TIMESTAMP);
-=======
->>>>>>> 5b7d0c8d
     stubUrlComponents(
         request, LIVE_SERVER_SCHEME, LIVE_SERVER_NAME, LIVE_SERVER_PORT, LIVE_SERVER_CONTEXT_PATH);
 
@@ -636,11 +556,7 @@
   }
 
   /**
-<<<<<<< HEAD
-   * Stubs the request with the given store, price, and date parameters.
-=======
-   * Stubs the request with the given categories, store, price, and date parameters.
->>>>>>> 5b7d0c8d
+   * Stubs the request with the given price and date parameters.
    */
   private void stubRequestBody(HttpServletRequest request, double price, long timestamp) {
     when(request.getParameter("price")).thenReturn(String.valueOf(price));
