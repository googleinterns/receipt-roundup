// Copyright 2019 Google LLC
//
// Licensed under the Apache License, Version 2.0 (the "License");
// you may not use this file except in compliance with the License.
// You may obtain a copy of the License at
//
//     https://www.apache.org/licenses/LICENSE-2.0
//
// Unless required by applicable law or agreed to in writing, software
// distributed under the License is distributed on an "AS IS" BASIS,
// WITHOUT WARRANTIES OR CONDITIONS OF ANY KIND, either express or implied.
// See the License for the specific language governing permissions and
// limitations under the License.

package com.google.sps;

import static org.mockito.Mockito.verify;
import static org.mockito.Mockito.when;
import static org.powermock.api.mockito.PowerMockito.mockStatic;

import com.google.appengine.api.blobstore.BlobInfo;
import com.google.appengine.api.blobstore.BlobInfoFactory;
import com.google.appengine.api.blobstore.BlobKey;
import com.google.appengine.api.blobstore.BlobstoreService;
import com.google.appengine.api.blobstore.UploadOptions;
import com.google.appengine.api.blobstore.UploadOptions.Builder;
import com.google.appengine.api.datastore.DatastoreService;
import com.google.appengine.api.datastore.DatastoreServiceFactory;
import com.google.appengine.api.datastore.Entity;
import com.google.appengine.api.datastore.PreparedQuery;
import com.google.appengine.api.datastore.Query;
import com.google.appengine.api.datastore.Text;
import com.google.appengine.api.users.UserService;
import com.google.appengine.tools.development.testing.LocalDatastoreServiceTestConfig;
import com.google.appengine.tools.development.testing.LocalServiceTestHelper;
import com.google.appengine.tools.development.testing.LocalUserServiceTestConfig;
import com.google.common.collect.ImmutableMap;
import com.google.common.collect.ImmutableSet;
import com.google.gson.Gson;
import com.google.sps.data.AnalysisResults;
import com.google.sps.servlets.ReceiptAnalysis;
import com.google.sps.servlets.ReceiptAnalysis.ReceiptAnalysisException;
import com.google.sps.servlets.UploadReceiptServlet;
import java.io.IOException;
import java.io.PrintWriter;
import java.io.StringWriter;
import java.net.URL;
import java.time.Clock;
import java.time.Instant;
import java.time.ZoneId;
import java.util.Arrays;
import java.util.Collection;
import java.util.Date;
import java.util.HashMap;
import java.util.List;
import java.util.Map;
import java.util.Optional;
import java.util.Set;
import java.util.stream.Collectors;
import java.util.stream.Stream;
import javax.servlet.http.HttpServletRequest;
import javax.servlet.http.HttpServletResponse;
import org.junit.After;
import org.junit.Assert;
import org.junit.Before;
import org.junit.Test;
import org.junit.runner.RunWith;
import org.mockito.Mock;
import org.mockito.MockitoAnnotations;
import org.powermock.core.classloader.annotations.PowerMockIgnore;
import org.powermock.core.classloader.annotations.PrepareForTest;
import org.powermock.modules.junit4.PowerMockRunner;

@PowerMockIgnore("jdk.internal.reflect.*")
@RunWith(PowerMockRunner.class)
@PrepareForTest(ReceiptAnalysis.class)
public final class UploadReceiptServletTest {
  private static final String FILE_NOT_SELECTED_LIVE_SERVER_WARNING =
      "com.google.sps.servlets.UploadReceiptServlet$FileNotSelectedException: No file was uploaded by the user (live server).\n";
  private static final String FILE_NOT_SELECTED_DEV_SERVER_WARNING =
      "com.google.sps.servlets.UploadReceiptServlet$FileNotSelectedException: No file was uploaded by the user (dev server).\n";
  private static final String INVALID_FILE_WARNING =
      "com.google.sps.servlets.UploadReceiptServlet$InvalidFileException: Uploaded file must be a JPEG image.\n";
  private static final String USER_NOT_LOGGED_IN_WARNING =
      "com.google.sps.servlets.UploadReceiptServlet$UserNotLoggedInException: User must be logged in to upload a receipt.\n";
  private static final String INVALID_DATE_RANGE_WARNING =
      "com.google.sps.servlets.FormatUtils$InvalidDateException: Transaction date must be in the past.\n";
  private static final String INVALID_DATE_FORMAT_WARNING =
      "com.google.sps.servlets.FormatUtils$InvalidDateException: Transaction date must be a long.\n";
  private static final String PRICE_NOT_PARSABLE_WARNING =
      "com.google.sps.servlets.FormatUtils$InvalidPriceException: Price could not be parsed.\n";
  private static final String PRICE_NEGATIVE_WARNING =
      "com.google.sps.servlets.FormatUtils$InvalidPriceException: Price must be positive.\n";
  private static final String RECEIPT_ANALYSIS_FAILED_WARNING =
      "com.google.sps.servlets.ReceiptAnalysis$ReceiptAnalysisException: Receipt analysis failed.\n";

  private static final String INSTANT = "2020-06-22T10:15:30Z";
  private static final long PAST_TIMESTAMP =
      Instant.parse(INSTANT).minusMillis(1234).toEpochMilli();

  private static final long MAX_UPLOAD_SIZE_BYTES = 10 * 1024 * 1024;
  private static final String UPLOAD_URL = "/blobstore/upload-receipt";

  private static final BlobKey BLOB_KEY = new BlobKey("blobKey");
  private static final String VALID_FILENAME = "image.jpg";
  private static final String INVALID_FILENAME = "image.png";
  private static final String VALID_CONTENT_TYPE = "image/jpeg";
  private static final String INVALID_CONTENT_TYPE = "image/png";
  private static final long IMAGE_SIZE_1MB = 1024 * 1024;
  private static final long IMAGE_SIZE_0MB = 0;
  private static final String HASH = "35454B055CC325EA1AF2126E27707052";

  private static final Set<String> GENERATED_CATEGORIES =
      ImmutableSet.of("burger", "fast food", "restaurant");
  private static final Collection<String> CATEGORIES_COLLECTION =
      GENERATED_CATEGORIES.stream().collect(Collectors.toList());
  private static final Text RAW_TEXT = new Text("raw text");
  private static final double PRICE = 5.89;
  private static final String STORE = "mcdonald's";
  private static final String INVALID_DATE_TYPE = "2020-05-20";
  private static final AnalysisResults ANALYSIS_RESULTS =
      new AnalysisResults.Builder(RAW_TEXT.getValue())
          .setCategories(GENERATED_CATEGORIES)
          .setStore(STORE)
          .build();

  private static final String IMAGE_URL = "/serve-image?blob-key=" + BLOB_KEY.getKeyString();
  private static final String LIVE_SERVER_BASE_URL =
      "https://capstone-receipt-step-2020.uc.r.appspot.com:80";
  private static final String LIVE_SERVER_ABSOLUTE_URL = LIVE_SERVER_BASE_URL + IMAGE_URL;
  private static final String LIVE_SERVER_SCHEME = "https";
  private static final String LIVE_SERVER_NAME = "capstone-receipt-step-2020.uc.r.appspot.com";
  private static final int LIVE_SERVER_PORT = 80;
  private static final String LIVE_SERVER_CONTEXT_PATH = "";
  private static final String DEV_SERVER_SCHEME = "http";
  private static final String DEV_SERVER_NAME = "0.0.0.0";
  private static final int DEV_SERVER_PORT = 80;
  private static final String DEV_SERVER_CONTEXT_PATH = "";

  private static final String DOMAIN_NAME = "gmail.com";
  private static final String USER_EMAIL = "test@gmail.com";
  private static final String USER_ID = "testID";

  // Uses local Datastore.
  private final LocalServiceTestHelper helper =
      new LocalServiceTestHelper(
          new LocalDatastoreServiceTestConfig(), new LocalUserServiceTestConfig())
          .setEnvEmail(USER_EMAIL)
          .setEnvAuthDomain(DOMAIN_NAME)
          .setEnvAttributes(new HashMap(
              ImmutableMap.of("com.google.appengine.api.users.UserService.user_id_key", USER_ID)));

  @Mock private BlobstoreService blobstoreService;
  @Mock private BlobInfoFactory blobInfoFactory;
  @Mock private HttpServletRequest request;
  @Mock private HttpServletResponse response;

  private UploadReceiptServlet servlet;
  private DatastoreService datastore;
  private Clock clock;
  private StringWriter stringWriter;
  private PrintWriter writer;

  @Before
  public void setUp() throws IOException {
    MockitoAnnotations.initMocks(this);
    helper.setUp();
    helper.setEnvIsLoggedIn(true);
    datastore = DatastoreServiceFactory.getDatastoreService();

    // Create a fixed time clock that always returns the same instant.
    clock = Clock.fixed(Instant.parse(INSTANT), ZoneId.systemDefault());

    stringWriter = new StringWriter();
    writer = new PrintWriter(stringWriter);
    when(response.getWriter()).thenReturn(writer);

    servlet = new UploadReceiptServlet(blobstoreService, blobInfoFactory, datastore, clock);
  }

  @After
  public void tearDown() {
    helper.tearDown();
  }

  @Test
  public void doGetReturnsBlobstoreUploadUrl() throws IOException {
    UploadOptions uploadOptions =
        UploadOptions.Builder.withMaxUploadSizeBytesPerBlob(MAX_UPLOAD_SIZE_BYTES);
    when(blobstoreService.createUploadUrl("/upload-receipt", uploadOptions)).thenReturn(UPLOAD_URL);

    servlet.doGet(request, response);
    writer.flush();

    Assert.assertEquals(UPLOAD_URL + "\n", stringWriter.toString());
  }

  @Test
  public void doPostUploadsReceiptToDatastoreLiveServer()
      throws IOException, ReceiptAnalysisException {
    createMockBlob(request, VALID_CONTENT_TYPE, VALID_FILENAME, IMAGE_SIZE_1MB);
    stubRequestBody(request, PRICE, PAST_TIMESTAMP);
    stubUrlComponents(
        request, LIVE_SERVER_SCHEME, LIVE_SERVER_NAME, LIVE_SERVER_PORT, LIVE_SERVER_CONTEXT_PATH);

    // Mock receipt analysis.
    mockStatic(ReceiptAnalysis.class);
    when(ReceiptAnalysis.analyzeImageAt(new URL(LIVE_SERVER_ABSOLUTE_URL)))
        .thenReturn(ANALYSIS_RESULTS);

    servlet.doPost(request, response);

    Query query = new Query("Receipt");
    PreparedQuery results = datastore.prepare(query);
    Entity receipt = results.asSingleEntity();

    Assert.assertEquals(IMAGE_URL, receipt.getProperty("imageUrl"));
    Assert.assertEquals(PRICE, receipt.getProperty("price"));
    Assert.assertEquals(STORE, receipt.getProperty("store"));
    Assert.assertEquals(RAW_TEXT, receipt.getProperty("rawText"));
    Assert.assertEquals(PAST_TIMESTAMP, receipt.getProperty("timestamp"));
    Assert.assertEquals(CATEGORIES_COLLECTION, receipt.getProperty("categories"));
    Assert.assertEquals(USER_ID, receipt.getProperty("userId"));

    String response = TestUtils.extractProperties(stringWriter.toString());
    String expectedResponse = createReceiptEntity(
        IMAGE_URL, PRICE, STORE, RAW_TEXT, PAST_TIMESTAMP, CATEGORIES_COLLECTION, USER_ID);
    Assert.assertEquals(expectedResponse, response);
  }

  @Test
  public void doPostUploadsReceiptToDatastoreDevServer()
      throws IOException, ReceiptAnalysisException {
    createMockBlob(request, VALID_CONTENT_TYPE, VALID_FILENAME, IMAGE_SIZE_1MB);
    stubRequestBody(request, PRICE, PAST_TIMESTAMP);
    stubUrlComponents(
        request, DEV_SERVER_SCHEME, DEV_SERVER_NAME, DEV_SERVER_PORT, DEV_SERVER_CONTEXT_PATH);

    // Mock receipt analysis.
    mockStatic(ReceiptAnalysis.class);
    when(ReceiptAnalysis.analyzeImageAt(BLOB_KEY)).thenReturn(ANALYSIS_RESULTS);

    servlet.doPost(request, response);

    Query query = new Query("Receipt");
    PreparedQuery results = datastore.prepare(query);
    Entity receipt = results.asSingleEntity();

    Assert.assertEquals(IMAGE_URL, receipt.getProperty("imageUrl"));
    Assert.assertEquals(PRICE, receipt.getProperty("price"));
    Assert.assertEquals(STORE, receipt.getProperty("store"));
    Assert.assertEquals(RAW_TEXT, receipt.getProperty("rawText"));
    Assert.assertEquals(CATEGORIES_COLLECTION, receipt.getProperty("categories"));
    Assert.assertEquals(PAST_TIMESTAMP, receipt.getProperty("timestamp"));
    Assert.assertEquals(USER_ID, receipt.getProperty("userId"));

    String response = TestUtils.extractProperties(stringWriter.toString());
    String expectedResponse = createReceiptEntity(
        IMAGE_URL, PRICE, STORE, RAW_TEXT, PAST_TIMESTAMP, CATEGORIES_COLLECTION, USER_ID);
    Assert.assertEquals(expectedResponse, response);
  }

  @Test
  public void doPostSanitizesStore() throws IOException, ReceiptAnalysisException {
    createMockBlob(request, VALID_CONTENT_TYPE, VALID_FILENAME, IMAGE_SIZE_1MB);
    stubRequestBody(request, PRICE, PAST_TIMESTAMP);
    stubUrlComponents(
        request, LIVE_SERVER_SCHEME, LIVE_SERVER_NAME, LIVE_SERVER_PORT, LIVE_SERVER_CONTEXT_PATH);

    // Mock receipt analysis.
    String store = "    TraDeR   JOE's  ";
    AnalysisResults analysisResults = new AnalysisResults.Builder(RAW_TEXT.getValue())
                                          .setCategories(GENERATED_CATEGORIES)
                                          .setStore(store)
                                          .build();
    mockStatic(ReceiptAnalysis.class);
    when(ReceiptAnalysis.analyzeImageAt(new URL(LIVE_SERVER_ABSOLUTE_URL)))
        .thenReturn(analysisResults);

    servlet.doPost(request, response);

    Query query = new Query("Receipt");
    PreparedQuery results = datastore.prepare(query);
    Entity receipt = results.asSingleEntity();

    String expectedStore = "trader joe's";
    Assert.assertEquals(expectedStore, receipt.getProperty("store"));
  }

  @Test
  public void doPostUploadsReceiptWithoutLogo() throws IOException, ReceiptAnalysisException {
    helper.setEnvIsLoggedIn(true);

    createMockBlob(request, VALID_CONTENT_TYPE, VALID_FILENAME, IMAGE_SIZE_1MB);
    stubRequestBody(request, PRICE, PAST_TIMESTAMP);
    stubUrlComponents(
        request, LIVE_SERVER_SCHEME, LIVE_SERVER_NAME, LIVE_SERVER_PORT, LIVE_SERVER_CONTEXT_PATH);

    // Mock receipt analysis.
    AnalysisResults analysisResults = new AnalysisResults.Builder(RAW_TEXT.getValue())
                                          .setCategories(GENERATED_CATEGORIES)
                                          .build();
    mockStatic(ReceiptAnalysis.class);
    when(ReceiptAnalysis.analyzeImageAt(new URL(LIVE_SERVER_ABSOLUTE_URL)))
        .thenReturn(analysisResults);

    servlet.doPost(request, response);

    Query query = new Query("Receipt");
    PreparedQuery results = datastore.prepare(query);
    Entity receipt = results.asSingleEntity();

    Assert.assertFalse(receipt.hasProperty("store"));
  }

  @Test
  public void doPostSanitizesCategories() throws IOException, ReceiptAnalysisException {
    createMockBlob(request, VALID_CONTENT_TYPE, VALID_FILENAME, IMAGE_SIZE_1MB);
    stubRequestBody(request, PRICE, PAST_TIMESTAMP);
    stubUrlComponents(
        request, LIVE_SERVER_SCHEME, LIVE_SERVER_NAME, LIVE_SERVER_PORT, LIVE_SERVER_CONTEXT_PATH);

    // Mock receipt analysis.
<<<<<<< HEAD
    Set<String> categories = ImmutableSet.of(USER_CATEGORIES[0], USER_CATEGORIES[2]);
    AnalysisResults analysisResults = new AnalysisResults.Builder(RAW_TEXT.getValue())
                                          .setCategories(categories)
                                          .setStore(STORE)
                                          .build();
    mockStatic(ReceiptAnalysis.class);
    when(ReceiptAnalysis.analyzeImageAt(new URL(LIVE_SERVER_ABSOLUTE_URL)))
        .thenReturn(analysisResults);

    servlet.doPost(request, response);

    Query query = new Query("Receipt");
    PreparedQuery results = datastore.prepare(query);
    Entity receipt = results.asSingleEntity();

    Collection<String> expectedCategories = Arrays.asList(USER_CATEGORIES);
    Assert.assertEquals(expectedCategories, receipt.getProperty("categories"));
  }

  public void doPostRemovesDuplicateUserCategories() throws IOException, ReceiptAnalysisException {
    helper.setEnvIsLoggedIn(true);

    String[] categories = new String[] {"lunch", "restaurant", "lunch", "lunch", "restaurant"};
    createMockBlob(request, VALID_CONTENT_TYPE, VALID_FILENAME, IMAGE_SIZE_1MB);
    stubRequestBody(request, categories, PRICE, PAST_TIMESTAMP);
    stubUrlComponents(
        request, LIVE_SERVER_SCHEME, LIVE_SERVER_NAME, LIVE_SERVER_PORT, LIVE_SERVER_CONTEXT_PATH);

    // Mock receipt analysis.
    mockStatic(ReceiptAnalysis.class);
    when(ReceiptAnalysis.analyzeImageAt(new URL(LIVE_SERVER_ABSOLUTE_URL)))
        .thenReturn(ANALYSIS_RESULTS);

    servlet.doPost(request, response);

    Query query = new Query("Receipt");
    PreparedQuery results = datastore.prepare(query);
    Entity receipt = results.asSingleEntity();

    Collection<String> expectedCategories = Arrays.asList("lunch", "restaurant");
    Assert.assertEquals(expectedCategories, receipt.getProperty("categories"));
  }

  @Test
  public void doPostSanitizesUserAndGeneratedCategories()
      throws IOException, ReceiptAnalysisException {
    helper.setEnvIsLoggedIn(true);

    String[] userCategories =
        new String[] {"   fast   Food ", " Burger ", "  rEstaUrAnt ", "    LUNCH"};
    createMockBlob(request, VALID_CONTENT_TYPE, VALID_FILENAME, IMAGE_SIZE_1MB);
    stubRequestBody(request, userCategories, PRICE, PAST_TIMESTAMP);
    stubUrlComponents(
        request, LIVE_SERVER_SCHEME, LIVE_SERVER_NAME, LIVE_SERVER_PORT, LIVE_SERVER_CONTEXT_PATH);

    // Mock receipt analysis.
    Set<String> generatedCategories = ImmutableSet.of("  dIninG ");
=======
    Set<String> generatedCategories =
        ImmutableSet.of("   fast   Food ", " Burger ", "  rEstaUrAnt ", "    LUNCH", "  dIninG ");
>>>>>>> b24caf77
    AnalysisResults analysisResults = new AnalysisResults.Builder(RAW_TEXT.getValue())
                                          .setCategories(generatedCategories)
                                          .setStore(STORE)
                                          .build();
    mockStatic(ReceiptAnalysis.class);
    when(ReceiptAnalysis.analyzeImageAt(new URL(LIVE_SERVER_ABSOLUTE_URL)))
        .thenReturn(analysisResults);

    servlet.doPost(request, response);

    Query query = new Query("Receipt");
    PreparedQuery results = datastore.prepare(query);
    Entity receipt = results.asSingleEntity();

    Collection<String> expectedCategories =
        Arrays.asList("fast food", "burger", "restaurant", "lunch", "dining");
    Assert.assertEquals(expectedCategories, receipt.getProperty("categories"));
  }

  @Test
  public void doPostThrowsIfFileNotSelectedLiveServer() throws IOException {
    createMockBlob(request, VALID_CONTENT_TYPE, VALID_FILENAME, IMAGE_SIZE_0MB);

    servlet.doPost(request, response);
    writer.flush();

    Assert.assertEquals(FILE_NOT_SELECTED_LIVE_SERVER_WARNING, stringWriter.toString());
    verify(response).setStatus(HttpServletResponse.SC_BAD_REQUEST);

    verify(blobstoreService).delete(BLOB_KEY);
  }

  @Test
  public void doPostThrowsIfFileNotSelectedDevServer() throws IOException {
    Map<String, List<BlobKey>> blobs = new HashMap<>();
    when(blobstoreService.getUploads(request)).thenReturn(blobs);

    servlet.doPost(request, response);
    writer.flush();

    Assert.assertEquals(FILE_NOT_SELECTED_DEV_SERVER_WARNING, stringWriter.toString());
    verify(response).setStatus(HttpServletResponse.SC_BAD_REQUEST);
  }

  @Test
  public void doPostThrowsIfInvalidFile() throws IOException {
    createMockBlob(request, INVALID_CONTENT_TYPE, INVALID_FILENAME, IMAGE_SIZE_1MB);

    servlet.doPost(request, response);
    writer.flush();

    Assert.assertEquals(INVALID_FILE_WARNING, stringWriter.toString());
    verify(response).setStatus(HttpServletResponse.SC_BAD_REQUEST);

    verify(blobstoreService).delete(BLOB_KEY);
  }

  public void doPostThrowsIfUserIsLoggedOut() throws IOException {
    helper.setEnvIsLoggedIn(false);
    createMockBlob(request, VALID_CONTENT_TYPE, VALID_FILENAME, IMAGE_SIZE_1MB);

    servlet.doPost(request, response);
    writer.flush();

    Assert.assertEquals(USER_NOT_LOGGED_IN_WARNING, stringWriter.toString());
    verify(response).setStatus(HttpServletResponse.SC_FORBIDDEN);

    verify(blobstoreService).delete(BLOB_KEY);
  }

  @Test
  public void doPostThrowsIfDateIsInTheFuture() throws IOException, ReceiptAnalysisException {
    createMockBlob(request, VALID_CONTENT_TYPE, VALID_FILENAME, IMAGE_SIZE_1MB);
    long futureTimestamp = Instant.parse(INSTANT).plusMillis(1234).toEpochMilli();
    when(request.getParameter("date")).thenReturn(Long.toString(futureTimestamp));
    stubUrlComponents(
        request, LIVE_SERVER_SCHEME, LIVE_SERVER_NAME, LIVE_SERVER_PORT, LIVE_SERVER_CONTEXT_PATH);

    // Mock receipt analysis.
    mockStatic(ReceiptAnalysis.class);
    when(ReceiptAnalysis.analyzeImageAt(new URL(LIVE_SERVER_ABSOLUTE_URL)))
        .thenReturn(ANALYSIS_RESULTS);

    servlet.doPost(request, response);
    writer.flush();

    Assert.assertEquals(INVALID_DATE_RANGE_WARNING, stringWriter.toString());
    verify(response).setStatus(HttpServletResponse.SC_BAD_REQUEST);
  }

  @Test
  public void doPostThrowsIfInvalidDateFormat() throws IOException, ReceiptAnalysisException {
    createMockBlob(request, VALID_CONTENT_TYPE, VALID_FILENAME, IMAGE_SIZE_1MB);
    stubUrlComponents(
        request, LIVE_SERVER_SCHEME, LIVE_SERVER_NAME, LIVE_SERVER_PORT, LIVE_SERVER_CONTEXT_PATH);

    when(request.getParameter("date")).thenReturn(INVALID_DATE_TYPE);

    // Mock receipt analysis.
    mockStatic(ReceiptAnalysis.class);
    when(ReceiptAnalysis.analyzeImageAt(new URL(LIVE_SERVER_ABSOLUTE_URL)))
        .thenReturn(ANALYSIS_RESULTS);

    servlet.doPost(request, response);
    writer.flush();

    Assert.assertEquals(INVALID_DATE_FORMAT_WARNING, stringWriter.toString());
    verify(response).setStatus(HttpServletResponse.SC_BAD_REQUEST);
  }

  @Test
  public void doPostThrowsIfReceiptAnalysisFails() throws IOException, ReceiptAnalysisException {
    createMockBlob(request, VALID_CONTENT_TYPE, VALID_FILENAME, IMAGE_SIZE_1MB);
    stubUrlComponents(
        request, LIVE_SERVER_SCHEME, LIVE_SERVER_NAME, LIVE_SERVER_PORT, LIVE_SERVER_CONTEXT_PATH);

    // Mock receipt analysis exception.
    mockStatic(ReceiptAnalysis.class);
    when(ReceiptAnalysis.analyzeImageAt(new URL(LIVE_SERVER_ABSOLUTE_URL)))
        .thenThrow(IOException.class);

    servlet.doPost(request, response);
    writer.flush();

    Assert.assertEquals(RECEIPT_ANALYSIS_FAILED_WARNING, stringWriter.toString());
    verify(response).setStatus(HttpServletResponse.SC_INTERNAL_SERVER_ERROR);

    verify(blobstoreService).delete(BLOB_KEY);
  }

  @Test
  public void doPostRoundPrice() throws IOException, ReceiptAnalysisException {
    createMockBlob(request, VALID_CONTENT_TYPE, VALID_FILENAME, IMAGE_SIZE_1MB);

    double price = 17.236;
    double roundedPrice = 17.24;
    stubRequestBody(request, price, PAST_TIMESTAMP);
    stubUrlComponents(
        request, LIVE_SERVER_SCHEME, LIVE_SERVER_NAME, LIVE_SERVER_PORT, LIVE_SERVER_CONTEXT_PATH);

    // Mock receipt analysis.
    mockStatic(ReceiptAnalysis.class);
    when(ReceiptAnalysis.analyzeImageAt(new URL(LIVE_SERVER_ABSOLUTE_URL)))
        .thenReturn(ANALYSIS_RESULTS);

    servlet.doPost(request, response);

    Query query = new Query("Receipt");
    PreparedQuery results = datastore.prepare(query);
    Entity receipt = results.asSingleEntity();

    Assert.assertEquals(roundedPrice, receipt.getProperty("price"));
  }

  @Test
  public void doPostThrowsIfPriceNotParsable() throws IOException, ReceiptAnalysisException {
    createMockBlob(request, VALID_CONTENT_TYPE, VALID_FILENAME, IMAGE_SIZE_1MB);
    stubUrlComponents(
        request, LIVE_SERVER_SCHEME, LIVE_SERVER_NAME, LIVE_SERVER_PORT, LIVE_SERVER_CONTEXT_PATH);
    when(request.getParameter("date")).thenReturn(Long.toString(PAST_TIMESTAMP));

    String invalidPrice = "text";
    when(request.getParameter("price")).thenReturn(invalidPrice);

    // Mock receipt analysis.
    mockStatic(ReceiptAnalysis.class);
    when(ReceiptAnalysis.analyzeImageAt(new URL(LIVE_SERVER_ABSOLUTE_URL)))
        .thenReturn(ANALYSIS_RESULTS);

    servlet.doPost(request, response);
    writer.flush();

    Assert.assertEquals(PRICE_NOT_PARSABLE_WARNING, stringWriter.toString());
    verify(response).setStatus(HttpServletResponse.SC_BAD_REQUEST);
  }

  @Test
  public void doPostThrowsIfPriceNegative() throws IOException, ReceiptAnalysisException {
    createMockBlob(request, VALID_CONTENT_TYPE, VALID_FILENAME, IMAGE_SIZE_1MB);
    stubUrlComponents(
        request, LIVE_SERVER_SCHEME, LIVE_SERVER_NAME, LIVE_SERVER_PORT, LIVE_SERVER_CONTEXT_PATH);
    when(request.getParameter("date")).thenReturn(Long.toString(PAST_TIMESTAMP));

    String negativePrice = "-12.55";
    when(request.getParameter("price")).thenReturn(negativePrice);

    // Mock receipt analysis.
    mockStatic(ReceiptAnalysis.class);
    when(ReceiptAnalysis.analyzeImageAt(new URL(LIVE_SERVER_ABSOLUTE_URL)))
        .thenReturn(ANALYSIS_RESULTS);

    servlet.doPost(request, response);
    writer.flush();

    Assert.assertEquals(PRICE_NEGATIVE_WARNING, stringWriter.toString());
    verify(response).setStatus(HttpServletResponse.SC_BAD_REQUEST);
  }

  /**
   * Adds a mock blob with the given content type, filename, and size to the mocked Blobstore.
   */
  private void createMockBlob(
      HttpServletRequest request, String contentType, String filename, long size) {
    Map<String, List<BlobKey>> blobs = new HashMap<>();
    blobs.put("receipt-image", Arrays.asList(BLOB_KEY));
    when(blobstoreService.getUploads(request)).thenReturn(blobs);
    BlobInfo blobInfo = new BlobInfo(BLOB_KEY, contentType, new Date(), filename, size, HASH, null);
    when(blobInfoFactory.loadBlobInfo(BLOB_KEY)).thenReturn(blobInfo);
  }

  /**
   * Creates an entity with the given properties and converts it to JSON format.
   */
  private String createReceiptEntity(String imageUrl, double price, String store, Text rawText,
      long timestamp, Collection<String> categories, String userId) {
    Entity receipt = new Entity("Receipt");
    receipt.setUnindexedProperty("imageUrl", imageUrl);
    receipt.setUnindexedProperty("rawText", rawText);
    receipt.setProperty("categories", categories);
    receipt.setProperty("timestamp", timestamp);
    receipt.setProperty("store", store);
    receipt.setProperty("price", price);
    receipt.setProperty("userId", userId);

    String json = new Gson().toJson(receipt);

    return TestUtils.extractProperties(json) + "\n";
  }

  /**
   * Stubs the request with the given price and date parameters.
   */
  private void stubRequestBody(HttpServletRequest request, double price, long timestamp) {
    when(request.getParameter("price")).thenReturn(String.valueOf(price));
    when(request.getParameter("date")).thenReturn(Long.toString(timestamp));
  }

  /**
   * Stubs the request with the given scheme, server name, port, and context path URL components.
   */
  private void stubUrlComponents(
      HttpServletRequest request, String scheme, String serverName, int port, String contextPath) {
    when(request.getScheme()).thenReturn(scheme);
    when(request.getServerName()).thenReturn(serverName);
    when(request.getServerPort()).thenReturn(port);
    when(request.getContextPath()).thenReturn(contextPath);
  }
}<|MERGE_RESOLUTION|>--- conflicted
+++ resolved
@@ -321,68 +321,8 @@
         request, LIVE_SERVER_SCHEME, LIVE_SERVER_NAME, LIVE_SERVER_PORT, LIVE_SERVER_CONTEXT_PATH);
 
     // Mock receipt analysis.
-<<<<<<< HEAD
-    Set<String> categories = ImmutableSet.of(USER_CATEGORIES[0], USER_CATEGORIES[2]);
-    AnalysisResults analysisResults = new AnalysisResults.Builder(RAW_TEXT.getValue())
-                                          .setCategories(categories)
-                                          .setStore(STORE)
-                                          .build();
-    mockStatic(ReceiptAnalysis.class);
-    when(ReceiptAnalysis.analyzeImageAt(new URL(LIVE_SERVER_ABSOLUTE_URL)))
-        .thenReturn(analysisResults);
-
-    servlet.doPost(request, response);
-
-    Query query = new Query("Receipt");
-    PreparedQuery results = datastore.prepare(query);
-    Entity receipt = results.asSingleEntity();
-
-    Collection<String> expectedCategories = Arrays.asList(USER_CATEGORIES);
-    Assert.assertEquals(expectedCategories, receipt.getProperty("categories"));
-  }
-
-  public void doPostRemovesDuplicateUserCategories() throws IOException, ReceiptAnalysisException {
-    helper.setEnvIsLoggedIn(true);
-
-    String[] categories = new String[] {"lunch", "restaurant", "lunch", "lunch", "restaurant"};
-    createMockBlob(request, VALID_CONTENT_TYPE, VALID_FILENAME, IMAGE_SIZE_1MB);
-    stubRequestBody(request, categories, PRICE, PAST_TIMESTAMP);
-    stubUrlComponents(
-        request, LIVE_SERVER_SCHEME, LIVE_SERVER_NAME, LIVE_SERVER_PORT, LIVE_SERVER_CONTEXT_PATH);
-
-    // Mock receipt analysis.
-    mockStatic(ReceiptAnalysis.class);
-    when(ReceiptAnalysis.analyzeImageAt(new URL(LIVE_SERVER_ABSOLUTE_URL)))
-        .thenReturn(ANALYSIS_RESULTS);
-
-    servlet.doPost(request, response);
-
-    Query query = new Query("Receipt");
-    PreparedQuery results = datastore.prepare(query);
-    Entity receipt = results.asSingleEntity();
-
-    Collection<String> expectedCategories = Arrays.asList("lunch", "restaurant");
-    Assert.assertEquals(expectedCategories, receipt.getProperty("categories"));
-  }
-
-  @Test
-  public void doPostSanitizesUserAndGeneratedCategories()
-      throws IOException, ReceiptAnalysisException {
-    helper.setEnvIsLoggedIn(true);
-
-    String[] userCategories =
-        new String[] {"   fast   Food ", " Burger ", "  rEstaUrAnt ", "    LUNCH"};
-    createMockBlob(request, VALID_CONTENT_TYPE, VALID_FILENAME, IMAGE_SIZE_1MB);
-    stubRequestBody(request, userCategories, PRICE, PAST_TIMESTAMP);
-    stubUrlComponents(
-        request, LIVE_SERVER_SCHEME, LIVE_SERVER_NAME, LIVE_SERVER_PORT, LIVE_SERVER_CONTEXT_PATH);
-
-    // Mock receipt analysis.
-    Set<String> generatedCategories = ImmutableSet.of("  dIninG ");
-=======
     Set<String> generatedCategories =
         ImmutableSet.of("   fast   Food ", " Burger ", "  rEstaUrAnt ", "    LUNCH", "  dIninG ");
->>>>>>> b24caf77
     AnalysisResults analysisResults = new AnalysisResults.Builder(RAW_TEXT.getValue())
                                           .setCategories(generatedCategories)
                                           .setStore(STORE)
