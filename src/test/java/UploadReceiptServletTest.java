--- conflicted
+++ resolved
@@ -111,22 +111,14 @@
   private static final Text RAW_TEXT = new Text("raw text");
   private static final double PRICE = 5.89;
   private static final String STORE = "mcdonald's";
-<<<<<<< HEAD
-  private static final AnalysisResults ANALYSIS_RESULTS = new AnalysisResults.Builder()
-                                                              .setRawText(RAW_TEXT.getValue())
-                                                              .setCategories(GENERATED_CATEGORIES)
-                                                              .setTimestamp(PAST_TIMESTAMP)
-                                                              .setStore(STORE)
-                                                              .build();
-=======
   private static final AnalysisResults ANALYSIS_RESULTS =
-      new AnalysisResults.Builder(RAW_TEXT.getValue())
+      new AnalysisResults.Builder()
+          .setRawText(RAW_TEXT.getValue())
           .setCategories(GENERATED_CATEGORIES)
           .setTransactionTimestamp(PAST_TIMESTAMP)
           .setPrice(PRICE)
           .setStore(STORE)
           .build();
->>>>>>> 7f8d41f0
 
   private static final String IMAGE_URL = "/serve-image?blob-key=" + BLOB_KEY.getKeyString();
   private static final String LIVE_SERVER_BASE_URL =
@@ -459,7 +451,7 @@
     // Mock receipt analysis.
     double price = 17.236;
     double roundedPrice = 17.24;
-    AnalysisResults analysisResults = new AnalysisResults.Builder(RAW_TEXT.getValue())
+    AnalysisResults analysisResults = new AnalysisResults.Builder()
                                           .setCategories(GENERATED_CATEGORIES)
                                           .setTransactionTimestamp(PAST_TIMESTAMP)
                                           .setPrice(price)
