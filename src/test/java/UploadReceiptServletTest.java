--- conflicted
+++ resolved
@@ -49,22 +49,13 @@
 import java.time.Instant;
 import java.time.ZoneId;
 import java.util.Arrays;
-<<<<<<< HEAD
-import java.util.Calendar;
+import java.util.Collection;
 import java.util.Collections;
-=======
-import java.util.Collection;
->>>>>>> ce0e6f99
 import java.util.Date;
 import java.util.HashMap;
 import java.util.List;
 import java.util.Map;
-<<<<<<< HEAD
 import java.util.Set;
-import java.util.logging.Logger;
-import javax.servlet.http.HttpServlet;
-=======
->>>>>>> ce0e6f99
 import javax.servlet.http.HttpServletRequest;
 import javax.servlet.http.HttpServletResponse;
 import org.junit.After;
@@ -122,9 +113,9 @@
   private static final double PRICE = 5.89;
   private static final String STORE = "mcdonald's";
   private static final String INVALID_DATE_TYPE = "2020-05-20";
-  private static final Set<String> CATEGORIES = Collections.singleton("category");
+  private static final Set<String> ANALYSIS_CATEGORIES = Collections.singleton("category");
   private static final AnalysisResults ANALYSIS_RESULTS =
-      new AnalysisResults(RAW_TEXT.getValue(), CATEGORIES);
+      new AnalysisResults(RAW_TEXT.getValue(), ANALYSIS_CATEGORIES);
 
   private static final String IMAGE_URL = "/serve-image?blob-key=" + BLOB_KEY.getKeyString();
   private static final String LIVE_SERVER_BASE_URL =
