--- conflicted
+++ resolved
@@ -417,10 +417,6 @@
     helper.setEnvIsLoggedIn(true);
 
     createMockBlob(request, VALID_CONTENT_TYPE, VALID_FILENAME, IMAGE_SIZE_0MB);
-<<<<<<< HEAD
-=======
-    stubRequestBody(request, USER_CATEGORIES, PRICE, PAST_TIMESTAMP);
->>>>>>> cdbe02e1
 
     servlet.doPost(request, response);
     writer.flush();
@@ -438,11 +434,6 @@
     Map<String, List<BlobKey>> blobs = new HashMap<>();
     when(blobstoreService.getUploads(request)).thenReturn(blobs);
 
-<<<<<<< HEAD
-=======
-    stubRequestBody(request, USER_CATEGORIES, PRICE, PAST_TIMESTAMP);
-
->>>>>>> cdbe02e1
     servlet.doPost(request, response);
     writer.flush();
 
@@ -455,10 +446,6 @@
     helper.setEnvIsLoggedIn(true);
 
     createMockBlob(request, INVALID_CONTENT_TYPE, INVALID_FILENAME, IMAGE_SIZE_1MB);
-<<<<<<< HEAD
-=======
-    stubRequestBody(request, USER_CATEGORIES, PRICE, PAST_TIMESTAMP);
->>>>>>> cdbe02e1
 
     servlet.doPost(request, response);
     writer.flush();
@@ -489,11 +476,7 @@
 
     createMockBlob(request, VALID_CONTENT_TYPE, VALID_FILENAME, IMAGE_SIZE_1MB);
     long futureTimestamp = Instant.parse(INSTANT).plusMillis(1234).toEpochMilli();
-<<<<<<< HEAD
     when(request.getParameter("date")).thenReturn(Long.toString(futureTimestamp));
-=======
-    stubRequestBody(request, USER_CATEGORIES, PRICE, futureTimestamp);
->>>>>>> cdbe02e1
     stubUrlComponents(
         request, LIVE_SERVER_SCHEME, LIVE_SERVER_NAME, LIVE_SERVER_PORT, LIVE_SERVER_CONTEXT_PATH);
 
@@ -536,10 +519,6 @@
     helper.setEnvIsLoggedIn(true);
 
     createMockBlob(request, VALID_CONTENT_TYPE, VALID_FILENAME, IMAGE_SIZE_1MB);
-<<<<<<< HEAD
-=======
-    stubRequestBody(request, USER_CATEGORIES, PRICE, PAST_TIMESTAMP);
->>>>>>> cdbe02e1
     stubUrlComponents(
         request, LIVE_SERVER_SCHEME, LIVE_SERVER_NAME, LIVE_SERVER_PORT, LIVE_SERVER_CONTEXT_PATH);
 
