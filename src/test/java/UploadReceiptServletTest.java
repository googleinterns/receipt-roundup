--- conflicted
+++ resolved
@@ -303,7 +303,7 @@
     Set<String> categories = ImmutableSet.of(USER_CATEGORIES[0], USER_CATEGORIES[2]);
     AnalysisResults analysisResults = new AnalysisResults(RAW_TEXT.getValue(), categories);
     mockStatic(ReceiptAnalysis.class);
-    when(ReceiptAnalysis.serveImageText(new URL(LIVE_SERVER_ABSOLUTE_URL)))
+    when(ReceiptAnalysis.analyzeImageAt(new URL(LIVE_SERVER_ABSOLUTE_URL)))
         .thenReturn(analysisResults);
 
     servlet.doPost(request, response);
@@ -356,13 +356,8 @@
     Set<String> generatedCategories = ImmutableSet.of("  dIninG ");
     AnalysisResults analysisResults = new AnalysisResults(RAW_TEXT.getValue(), generatedCategories);
     mockStatic(ReceiptAnalysis.class);
-<<<<<<< HEAD
     when(ReceiptAnalysis.analyzeImageAt(new URL(LIVE_SERVER_ABSOLUTE_URL)))
-        .thenReturn(ANALYSIS_RESULTS);
-=======
-    when(ReceiptAnalysis.serveImageText(new URL(LIVE_SERVER_ABSOLUTE_URL)))
         .thenReturn(analysisResults);
->>>>>>> 261480f3
 
     servlet.doPost(request, response);
 
