// Copyright 2019 Google LLC
//
// Licensed under the Apache License, Version 2.0 (the "License");
// you may not use this file except in compliance with the License.
// You may obtain a copy of the License at
//
//     https://www.apache.org/licenses/LICENSE-2.0
//
// Unless required by applicable law or agreed to in writing, software
// distributed under the License is distributed on an "AS IS" BASIS,
// WITHOUT WARRANTIES OR CONDITIONS OF ANY KIND, either express or implied.
// See the License for the specific language governing permissions and
// limitations under the License.

package com.google.sps;

import static org.mockito.Mockito.verify;
import static org.mockito.Mockito.when;
import static org.powermock.api.mockito.PowerMockito.mockStatic;

import com.google.appengine.api.blobstore.BlobInfo;
import com.google.appengine.api.blobstore.BlobInfoFactory;
import com.google.appengine.api.blobstore.BlobKey;
import com.google.appengine.api.blobstore.BlobstoreService;
import com.google.appengine.api.blobstore.UploadOptions;
import com.google.appengine.api.blobstore.UploadOptions.Builder;
import com.google.appengine.api.datastore.DatastoreService;
import com.google.appengine.api.datastore.DatastoreServiceFactory;
import com.google.appengine.api.datastore.Entity;
import com.google.appengine.api.datastore.PreparedQuery;
import com.google.appengine.api.datastore.Query;
import com.google.appengine.api.datastore.Text;
import com.google.appengine.api.users.UserService;
import com.google.appengine.tools.development.testing.LocalDatastoreServiceTestConfig;
import com.google.appengine.tools.development.testing.LocalServiceTestHelper;
import com.google.appengine.tools.development.testing.LocalUserServiceTestConfig;
import com.google.common.collect.ImmutableMap;
import com.google.common.collect.ImmutableSet;
import com.google.gson.Gson;
import com.google.sps.data.AnalysisResults;
import com.google.sps.servlets.ReceiptAnalysis;
import com.google.sps.servlets.ReceiptAnalysis.ReceiptAnalysisException;
import com.google.sps.servlets.UploadReceiptServlet;
import java.io.IOException;
import java.io.PrintWriter;
import java.io.StringWriter;
import java.net.URL;
import java.time.Clock;
import java.time.Instant;
import java.time.ZoneId;
import java.util.Arrays;
import java.util.Collection;
import java.util.Date;
import java.util.HashMap;
import java.util.List;
import java.util.Map;
import java.util.Optional;
import java.util.Set;
import java.util.stream.Collectors;
import java.util.stream.Stream;
import javax.servlet.http.HttpServletRequest;
import javax.servlet.http.HttpServletResponse;
import org.junit.After;
import org.junit.Assert;
import org.junit.Before;
import org.junit.Test;
import org.junit.runner.RunWith;
import org.mockito.Mock;
import org.mockito.MockitoAnnotations;
import org.powermock.core.classloader.annotations.PowerMockIgnore;
import org.powermock.core.classloader.annotations.PrepareForTest;
import org.powermock.modules.junit4.PowerMockRunner;

@PowerMockIgnore("jdk.internal.reflect.*")
@RunWith(PowerMockRunner.class)
@PrepareForTest(ReceiptAnalysis.class)
public final class UploadReceiptServletTest {
  private static final String FILE_NOT_SELECTED_LIVE_SERVER_WARNING =
      "com.google.sps.servlets.UploadReceiptServlet$FileNotSelectedException: No file was uploaded by the user (live server).\n";
  private static final String FILE_NOT_SELECTED_DEV_SERVER_WARNING =
      "com.google.sps.servlets.UploadReceiptServlet$FileNotSelectedException: No file was uploaded by the user (dev server).\n";
  private static final String INVALID_FILE_WARNING =
      "com.google.sps.servlets.UploadReceiptServlet$InvalidFileException: Uploaded file must be a JPEG image.\n";
  private static final String USER_NOT_LOGGED_IN_WARNING =
      "com.google.sps.servlets.UploadReceiptServlet$UserNotLoggedInException: User must be logged in to upload a receipt.\n";
  private static final String PRICE_NEGATIVE_WARNING =
      "com.google.sps.servlets.FormatUtils$InvalidPriceException: Price must be positive.\n";
  private static final String RECEIPT_ANALYSIS_FAILED_WARNING =
      "com.google.sps.servlets.ReceiptAnalysis$ReceiptAnalysisException: Receipt analysis failed.\n";

  private static final String INSTANT = "2020-06-22T10:15:30Z";
  private static final long PAST_TIMESTAMP =
      Instant.parse(INSTANT).minusMillis(1234).toEpochMilli();

  private static final long MAX_UPLOAD_SIZE_BYTES = 10 * 1024 * 1024;
  private static final String UPLOAD_URL = "/blobstore/upload-receipt";

  private static final BlobKey BLOB_KEY = new BlobKey("blobKey");
  private static final String VALID_FILENAME = "image.jpg";
  private static final String INVALID_FILENAME = "image.png";
  private static final String VALID_CONTENT_TYPE = "image/jpeg";
  private static final String INVALID_CONTENT_TYPE = "image/png";
  private static final long IMAGE_SIZE_1MB = 1024 * 1024;
  private static final long IMAGE_SIZE_0MB = 0;
  private static final String HASH = "35454B055CC325EA1AF2126E27707052";

  private static final Set<String> GENERATED_CATEGORIES =
      ImmutableSet.of("burger", "fast food", "restaurant");
  private static final Collection<String> CATEGORIES_COLLECTION =
      GENERATED_CATEGORIES.stream().collect(Collectors.toList());
  private static final Text RAW_TEXT = new Text("raw text");
  private static final double PRICE = 5.89;
  private static final String STORE = "mcdonald's";
  private static final AnalysisResults ANALYSIS_RESULTS =
      new AnalysisResults.Builder(RAW_TEXT.getValue())
          .setCategories(GENERATED_CATEGORIES)
<<<<<<< HEAD
          .setTimestamp(PAST_TIMESTAMP)
          .setPrice(PRICE)
=======
          .setTransactionTimestamp(PAST_TIMESTAMP)
>>>>>>> 4baf4200
          .setStore(STORE)
          .build();

  private static final String IMAGE_URL = "/serve-image?blob-key=" + BLOB_KEY.getKeyString();
  private static final String LIVE_SERVER_BASE_URL =
      "https://capstone-receipt-step-2020.uc.r.appspot.com:80";
  private static final String LIVE_SERVER_ABSOLUTE_URL = LIVE_SERVER_BASE_URL + IMAGE_URL;
  private static final String LIVE_SERVER_SCHEME = "https";
  private static final String LIVE_SERVER_NAME = "capstone-receipt-step-2020.uc.r.appspot.com";
  private static final int LIVE_SERVER_PORT = 80;
  private static final String LIVE_SERVER_CONTEXT_PATH = "";
  private static final String DEV_SERVER_SCHEME = "http";
  private static final String DEV_SERVER_NAME = "0.0.0.0";
  private static final int DEV_SERVER_PORT = 80;
  private static final String DEV_SERVER_CONTEXT_PATH = "";

  private static final String DOMAIN_NAME = "gmail.com";
  private static final String USER_EMAIL = "test@gmail.com";
  private static final String USER_ID = "testID";

  // Uses local Datastore.
  private final LocalServiceTestHelper helper =
      new LocalServiceTestHelper(
          new LocalDatastoreServiceTestConfig(), new LocalUserServiceTestConfig())
          .setEnvEmail(USER_EMAIL)
          .setEnvAuthDomain(DOMAIN_NAME)
          .setEnvAttributes(new HashMap(
              ImmutableMap.of("com.google.appengine.api.users.UserService.user_id_key", USER_ID)));

  @Mock private BlobstoreService blobstoreService;
  @Mock private BlobInfoFactory blobInfoFactory;
  @Mock private HttpServletRequest request;
  @Mock private HttpServletResponse response;

  private UploadReceiptServlet servlet;
  private DatastoreService datastore;
  private Clock clock;
  private StringWriter stringWriter;
  private PrintWriter writer;

  @Before
  public void setUp() throws IOException {
    MockitoAnnotations.initMocks(this);
    helper.setUp();
    helper.setEnvIsLoggedIn(true);
    datastore = DatastoreServiceFactory.getDatastoreService();

    // Create a fixed time clock that always returns the same instant.
    clock = Clock.fixed(Instant.parse(INSTANT), ZoneId.systemDefault());

    stringWriter = new StringWriter();
    writer = new PrintWriter(stringWriter);
    when(response.getWriter()).thenReturn(writer);

    servlet = new UploadReceiptServlet(blobstoreService, blobInfoFactory, datastore, clock);
  }

  @After
  public void tearDown() {
    helper.tearDown();
  }

  @Test
  public void doGetReturnsBlobstoreUploadUrl() throws IOException {
    UploadOptions uploadOptions =
        UploadOptions.Builder.withMaxUploadSizeBytesPerBlob(MAX_UPLOAD_SIZE_BYTES);
    when(blobstoreService.createUploadUrl("/upload-receipt", uploadOptions)).thenReturn(UPLOAD_URL);

    servlet.doGet(request, response);
    writer.flush();

    Assert.assertEquals(UPLOAD_URL + "\n", stringWriter.toString());
  }

  @Test
  public void doPostUploadsReceiptToDatastoreLiveServer()
      throws IOException, ReceiptAnalysisException {
    createMockBlob(request, VALID_CONTENT_TYPE, VALID_FILENAME, IMAGE_SIZE_1MB);
    stubUrlComponents(
        request, LIVE_SERVER_SCHEME, LIVE_SERVER_NAME, LIVE_SERVER_PORT, LIVE_SERVER_CONTEXT_PATH);

    // Mock receipt analysis.
    mockStatic(ReceiptAnalysis.class);
    when(ReceiptAnalysis.analyzeImageAt(new URL(LIVE_SERVER_ABSOLUTE_URL)))
        .thenReturn(ANALYSIS_RESULTS);

    servlet.doPost(request, response);

    Query query = new Query("Receipt");
    PreparedQuery results = datastore.prepare(query);
    Entity receipt = results.asSingleEntity();

    Assert.assertEquals(IMAGE_URL, receipt.getProperty("imageUrl"));
    Assert.assertEquals(PRICE, receipt.getProperty("price"));
    Assert.assertEquals(STORE, receipt.getProperty("store"));
    Assert.assertEquals(RAW_TEXT, receipt.getProperty("rawText"));
    Assert.assertEquals(PAST_TIMESTAMP, receipt.getProperty("timestamp"));
    Assert.assertEquals(CATEGORIES_COLLECTION, receipt.getProperty("categories"));
    Assert.assertEquals(USER_ID, receipt.getProperty("userId"));

    String response = TestUtils.extractProperties(stringWriter.toString());
    String expectedResponse = createReceiptEntity(
        IMAGE_URL, PRICE, STORE, RAW_TEXT, PAST_TIMESTAMP, CATEGORIES_COLLECTION, USER_ID);
    Assert.assertEquals(expectedResponse, response);
  }

  @Test
  public void doPostUploadsReceiptToDatastoreDevServer()
      throws IOException, ReceiptAnalysisException {
    createMockBlob(request, VALID_CONTENT_TYPE, VALID_FILENAME, IMAGE_SIZE_1MB);
    stubUrlComponents(
        request, DEV_SERVER_SCHEME, DEV_SERVER_NAME, DEV_SERVER_PORT, DEV_SERVER_CONTEXT_PATH);

    // Mock receipt analysis.
    mockStatic(ReceiptAnalysis.class);
    when(ReceiptAnalysis.analyzeImageAt(BLOB_KEY)).thenReturn(ANALYSIS_RESULTS);

    servlet.doPost(request, response);

    Query query = new Query("Receipt");
    PreparedQuery results = datastore.prepare(query);
    Entity receipt = results.asSingleEntity();

    Assert.assertEquals(IMAGE_URL, receipt.getProperty("imageUrl"));
    Assert.assertEquals(PRICE, receipt.getProperty("price"));
    Assert.assertEquals(STORE, receipt.getProperty("store"));
    Assert.assertEquals(RAW_TEXT, receipt.getProperty("rawText"));
    Assert.assertEquals(CATEGORIES_COLLECTION, receipt.getProperty("categories"));
    Assert.assertEquals(PAST_TIMESTAMP, receipt.getProperty("timestamp"));
    Assert.assertEquals(USER_ID, receipt.getProperty("userId"));

    String response = TestUtils.extractProperties(stringWriter.toString());
    String expectedResponse = createReceiptEntity(
        IMAGE_URL, PRICE, STORE, RAW_TEXT, PAST_TIMESTAMP, CATEGORIES_COLLECTION, USER_ID);
    Assert.assertEquals(expectedResponse, response);
  }

  @Test
  public void doPostSanitizesStore() throws IOException, ReceiptAnalysisException {
    createMockBlob(request, VALID_CONTENT_TYPE, VALID_FILENAME, IMAGE_SIZE_1MB);
    stubUrlComponents(
        request, LIVE_SERVER_SCHEME, LIVE_SERVER_NAME, LIVE_SERVER_PORT, LIVE_SERVER_CONTEXT_PATH);

    // Mock receipt analysis.
    String store = "    TraDeR   JOE's  ";
    AnalysisResults analysisResults = new AnalysisResults.Builder(RAW_TEXT.getValue())
                                          .setCategories(GENERATED_CATEGORIES)
<<<<<<< HEAD
                                          .setTimestamp(PAST_TIMESTAMP)
                                          .setPrice(PRICE)
=======
                                          .setTransactionTimestamp(PAST_TIMESTAMP)
>>>>>>> 4baf4200
                                          .setStore(store)
                                          .build();
    mockStatic(ReceiptAnalysis.class);
    when(ReceiptAnalysis.analyzeImageAt(new URL(LIVE_SERVER_ABSOLUTE_URL)))
        .thenReturn(analysisResults);

    servlet.doPost(request, response);

    Query query = new Query("Receipt");
    PreparedQuery results = datastore.prepare(query);
    Entity receipt = results.asSingleEntity();

    String expectedStore = "trader joe's";
    Assert.assertEquals(expectedStore, receipt.getProperty("store"));
  }

  @Test
  public void doPostUploadsReceiptWithoutLogo() throws IOException, ReceiptAnalysisException {
    helper.setEnvIsLoggedIn(true);

    createMockBlob(request, VALID_CONTENT_TYPE, VALID_FILENAME, IMAGE_SIZE_1MB);
    stubUrlComponents(
        request, LIVE_SERVER_SCHEME, LIVE_SERVER_NAME, LIVE_SERVER_PORT, LIVE_SERVER_CONTEXT_PATH);

    // Mock receipt analysis.
    AnalysisResults analysisResults = new AnalysisResults.Builder(RAW_TEXT.getValue())
                                          .setCategories(GENERATED_CATEGORIES)
<<<<<<< HEAD
                                          .setTimestamp(PAST_TIMESTAMP)
                                          .setPrice(PRICE)
=======
                                          .setTransactionTimestamp(PAST_TIMESTAMP)
>>>>>>> 4baf4200
                                          .build();
    mockStatic(ReceiptAnalysis.class);
    when(ReceiptAnalysis.analyzeImageAt(new URL(LIVE_SERVER_ABSOLUTE_URL)))
        .thenReturn(analysisResults);

    servlet.doPost(request, response);

    Query query = new Query("Receipt");
    PreparedQuery results = datastore.prepare(query);
    Entity receipt = results.asSingleEntity();

    Assert.assertFalse(receipt.hasProperty("store"));
  }

  @Test
  public void doPostSanitizesCategories() throws IOException, ReceiptAnalysisException {
    createMockBlob(request, VALID_CONTENT_TYPE, VALID_FILENAME, IMAGE_SIZE_1MB);
    stubUrlComponents(
        request, LIVE_SERVER_SCHEME, LIVE_SERVER_NAME, LIVE_SERVER_PORT, LIVE_SERVER_CONTEXT_PATH);

    // Mock receipt analysis.
    Set<String> generatedCategories =
        ImmutableSet.of("   fast   Food ", " Burger ", "  rEstaUrAnt ", "    LUNCH", "  dIninG ");
    AnalysisResults analysisResults = new AnalysisResults.Builder(RAW_TEXT.getValue())
                                          .setCategories(generatedCategories)
<<<<<<< HEAD
                                          .setTimestamp(PAST_TIMESTAMP)
                                          .setPrice(PRICE)
=======
                                          .setTransactionTimestamp(PAST_TIMESTAMP)
>>>>>>> 4baf4200
                                          .setStore(STORE)
                                          .build();
    mockStatic(ReceiptAnalysis.class);
    when(ReceiptAnalysis.analyzeImageAt(new URL(LIVE_SERVER_ABSOLUTE_URL)))
        .thenReturn(analysisResults);

    servlet.doPost(request, response);

    Query query = new Query("Receipt");
    PreparedQuery results = datastore.prepare(query);
    Entity receipt = results.asSingleEntity();

    Collection<String> expectedCategories =
        Arrays.asList("fast food", "burger", "restaurant", "lunch", "dining");
    Assert.assertEquals(expectedCategories, receipt.getProperty("categories"));
  }

  @Test
  public void doPostThrowsIfFileNotSelectedLiveServer() throws IOException {
    createMockBlob(request, VALID_CONTENT_TYPE, VALID_FILENAME, IMAGE_SIZE_0MB);

    servlet.doPost(request, response);
    writer.flush();

    Assert.assertEquals(FILE_NOT_SELECTED_LIVE_SERVER_WARNING, stringWriter.toString());
    verify(response).setStatus(HttpServletResponse.SC_BAD_REQUEST);

    verify(blobstoreService).delete(BLOB_KEY);
  }

  @Test
  public void doPostThrowsIfFileNotSelectedDevServer() throws IOException {
    Map<String, List<BlobKey>> blobs = new HashMap<>();
    when(blobstoreService.getUploads(request)).thenReturn(blobs);

    servlet.doPost(request, response);
    writer.flush();

    Assert.assertEquals(FILE_NOT_SELECTED_DEV_SERVER_WARNING, stringWriter.toString());
    verify(response).setStatus(HttpServletResponse.SC_BAD_REQUEST);
  }

  @Test
  public void doPostThrowsIfInvalidFile() throws IOException {
    createMockBlob(request, INVALID_CONTENT_TYPE, INVALID_FILENAME, IMAGE_SIZE_1MB);

    servlet.doPost(request, response);
    writer.flush();

    Assert.assertEquals(INVALID_FILE_WARNING, stringWriter.toString());
    verify(response).setStatus(HttpServletResponse.SC_BAD_REQUEST);

    verify(blobstoreService).delete(BLOB_KEY);
  }

  public void doPostThrowsIfUserIsLoggedOut() throws IOException {
    helper.setEnvIsLoggedIn(false);
    createMockBlob(request, VALID_CONTENT_TYPE, VALID_FILENAME, IMAGE_SIZE_1MB);

    servlet.doPost(request, response);
    writer.flush();

    Assert.assertEquals(USER_NOT_LOGGED_IN_WARNING, stringWriter.toString());
    verify(response).setStatus(HttpServletResponse.SC_FORBIDDEN);

    verify(blobstoreService).delete(BLOB_KEY);
  }

  @Test
  public void doPostUploadsReceiptWithoutTimestampIfParsedDateIsInTheFuture()
      throws IOException, ReceiptAnalysisException {
    createMockBlob(request, VALID_CONTENT_TYPE, VALID_FILENAME, IMAGE_SIZE_1MB);
    stubUrlComponents(
        request, LIVE_SERVER_SCHEME, LIVE_SERVER_NAME, LIVE_SERVER_PORT, LIVE_SERVER_CONTEXT_PATH);

    // Mock receipt analysis.
    long futureTimestamp = Instant.parse(INSTANT).plusMillis(1234).toEpochMilli();
    AnalysisResults analysisResults = new AnalysisResults.Builder(RAW_TEXT.getValue())
                                          .setCategories(GENERATED_CATEGORIES)
<<<<<<< HEAD
                                          .setTimestamp(futureTimestamp)
                                          .setPrice(PRICE);
    .setStore(STORE).build();
=======
                                          .setTransactionTimestamp(futureTimestamp)
                                          .setStore(STORE)
                                          .build();
>>>>>>> 4baf4200
    mockStatic(ReceiptAnalysis.class);
    when(ReceiptAnalysis.analyzeImageAt(new URL(LIVE_SERVER_ABSOLUTE_URL)))
        .thenReturn(analysisResults);

    servlet.doPost(request, response);

    Query query = new Query("Receipt");
    PreparedQuery results = datastore.prepare(query);
    Entity receipt = results.asSingleEntity();

    Assert.assertFalse(receipt.hasProperty("timestamp"));
  }

  @Test
  public void doPostThrowsIfReceiptAnalysisFails() throws IOException, ReceiptAnalysisException {
    createMockBlob(request, VALID_CONTENT_TYPE, VALID_FILENAME, IMAGE_SIZE_1MB);
    stubUrlComponents(
        request, LIVE_SERVER_SCHEME, LIVE_SERVER_NAME, LIVE_SERVER_PORT, LIVE_SERVER_CONTEXT_PATH);

    // Mock receipt analysis exception.
    mockStatic(ReceiptAnalysis.class);
    when(ReceiptAnalysis.analyzeImageAt(new URL(LIVE_SERVER_ABSOLUTE_URL)))
        .thenThrow(IOException.class);

    servlet.doPost(request, response);
    writer.flush();

    Assert.assertEquals(RECEIPT_ANALYSIS_FAILED_WARNING, stringWriter.toString());
    verify(response).setStatus(HttpServletResponse.SC_INTERNAL_SERVER_ERROR);

    verify(blobstoreService).delete(BLOB_KEY);
  }

  @Test
  public void doPostRoundPrice() throws IOException, ReceiptAnalysisException {
    createMockBlob(request, VALID_CONTENT_TYPE, VALID_FILENAME, IMAGE_SIZE_1MB);
    stubUrlComponents(
        request, LIVE_SERVER_SCHEME, LIVE_SERVER_NAME, LIVE_SERVER_PORT, LIVE_SERVER_CONTEXT_PATH);

    // Mock receipt analysis.
    double price = 17.236;
    double roundedPrice = 17.24;
    AnalysisResults analysisResults = new AnalysisResults.Builder(RAW_TEXT.getValue())
                                          .setCategories(GENERATED_CATEGORIES)
                                          .setTimestamp(PAST_TIMESTAMP)
                                          .setPrice(price)
                                          .setStore(STORE);
    mockStatic(ReceiptAnalysis.class);
    when(ReceiptAnalysis.analyzeImageAt(new URL(LIVE_SERVER_ABSOLUTE_URL)))
        .thenReturn(analysisResults);

    servlet.doPost(request, response);

    Query query = new Query("Receipt");
    PreparedQuery results = datastore.prepare(query);
    Entity receipt = results.asSingleEntity();

    Assert.assertEquals(roundedPrice, receipt.getProperty("price"));
  }

  @Test
  public void doPostThrowsIfPriceNegative() throws IOException, ReceiptAnalysisException {
    createMockBlob(request, VALID_CONTENT_TYPE, VALID_FILENAME, IMAGE_SIZE_1MB);
    stubUrlComponents(
        request, LIVE_SERVER_SCHEME, LIVE_SERVER_NAME, LIVE_SERVER_PORT, LIVE_SERVER_CONTEXT_PATH);

    // Mock receipt analysis.
    double negativePrice = -12.55;
    AnalysisResults analysisResults = new AnalysisResults.Builder(RAW_TEXT.getValue())
                                          .setCategories(GENERATED_CATEGORIES)
                                          .setTimestamp(futureTimestamp)
                                          .setPrice(negativePrice);
    .setStore(STORE);
    mockStatic(ReceiptAnalysis.class);
    when(ReceiptAnalysis.analyzeImageAt(new URL(LIVE_SERVER_ABSOLUTE_URL)))
        .thenReturn(analysisResults);

    servlet.doPost(request, response);
    writer.flush();

    Assert.assertEquals(PRICE_NEGATIVE_WARNING, stringWriter.toString());
    verify(response).setStatus(HttpServletResponse.SC_BAD_REQUEST);
  }

  /**
   * Adds a mock blob with the given content type, filename, and size to the mocked Blobstore.
   */
  private void createMockBlob(
      HttpServletRequest request, String contentType, String filename, long size) {
    Map<String, List<BlobKey>> blobs = new HashMap<>();
    blobs.put("receipt-image", Arrays.asList(BLOB_KEY));
    when(blobstoreService.getUploads(request)).thenReturn(blobs);
    BlobInfo blobInfo = new BlobInfo(BLOB_KEY, contentType, new Date(), filename, size, HASH, null);
    when(blobInfoFactory.loadBlobInfo(BLOB_KEY)).thenReturn(blobInfo);
  }

  /**
   * Creates an entity with the given properties and converts it to JSON format.
   */
  private String createReceiptEntity(String imageUrl, double price, String store, Text rawText,
      long timestamp, Collection<String> categories, String userId) {
    Entity receipt = new Entity("Receipt");
    receipt.setUnindexedProperty("imageUrl", imageUrl);
    receipt.setUnindexedProperty("rawText", rawText);
    receipt.setProperty("categories", categories);
    receipt.setProperty("timestamp", timestamp);
    receipt.setProperty("store", store);
    receipt.setProperty("price", price);
    receipt.setProperty("userId", userId);

    String json = new Gson().toJson(receipt);

    return TestUtils.extractProperties(json) + "\n";
  }

  /**
   * Stubs the request with the given scheme, server name, port, and context path URL components.
   */
  private void stubUrlComponents(
      HttpServletRequest request, String scheme, String serverName, int port, String contextPath) {
    when(request.getScheme()).thenReturn(scheme);
    when(request.getServerName()).thenReturn(serverName);
    when(request.getServerPort()).thenReturn(port);
    when(request.getContextPath()).thenReturn(contextPath);
  }
}<|MERGE_RESOLUTION|>--- conflicted
+++ resolved
@@ -114,12 +114,8 @@
   private static final AnalysisResults ANALYSIS_RESULTS =
       new AnalysisResults.Builder(RAW_TEXT.getValue())
           .setCategories(GENERATED_CATEGORIES)
-<<<<<<< HEAD
-          .setTimestamp(PAST_TIMESTAMP)
+          .setTransactionTimestamp(PAST_TIMESTAMP)
           .setPrice(PRICE)
-=======
-          .setTransactionTimestamp(PAST_TIMESTAMP)
->>>>>>> 4baf4200
           .setStore(STORE)
           .build();
 
@@ -267,12 +263,8 @@
     String store = "    TraDeR   JOE's  ";
     AnalysisResults analysisResults = new AnalysisResults.Builder(RAW_TEXT.getValue())
                                           .setCategories(GENERATED_CATEGORIES)
-<<<<<<< HEAD
-                                          .setTimestamp(PAST_TIMESTAMP)
+                                          .setTransactionTimestamp(PAST_TIMESTAMP)
                                           .setPrice(PRICE)
-=======
-                                          .setTransactionTimestamp(PAST_TIMESTAMP)
->>>>>>> 4baf4200
                                           .setStore(store)
                                           .build();
     mockStatic(ReceiptAnalysis.class);
@@ -300,12 +292,8 @@
     // Mock receipt analysis.
     AnalysisResults analysisResults = new AnalysisResults.Builder(RAW_TEXT.getValue())
                                           .setCategories(GENERATED_CATEGORIES)
-<<<<<<< HEAD
-                                          .setTimestamp(PAST_TIMESTAMP)
+                                          .setTransactionTimestamp(PAST_TIMESTAMP)
                                           .setPrice(PRICE)
-=======
-                                          .setTransactionTimestamp(PAST_TIMESTAMP)
->>>>>>> 4baf4200
                                           .build();
     mockStatic(ReceiptAnalysis.class);
     when(ReceiptAnalysis.analyzeImageAt(new URL(LIVE_SERVER_ABSOLUTE_URL)))
@@ -331,12 +319,8 @@
         ImmutableSet.of("   fast   Food ", " Burger ", "  rEstaUrAnt ", "    LUNCH", "  dIninG ");
     AnalysisResults analysisResults = new AnalysisResults.Builder(RAW_TEXT.getValue())
                                           .setCategories(generatedCategories)
-<<<<<<< HEAD
-                                          .setTimestamp(PAST_TIMESTAMP)
+                                          .setTransactionTimestamp(PAST_TIMESTAMP)
                                           .setPrice(PRICE)
-=======
-                                          .setTransactionTimestamp(PAST_TIMESTAMP)
->>>>>>> 4baf4200
                                           .setStore(STORE)
                                           .build();
     mockStatic(ReceiptAnalysis.class);
@@ -416,15 +400,10 @@
     long futureTimestamp = Instant.parse(INSTANT).plusMillis(1234).toEpochMilli();
     AnalysisResults analysisResults = new AnalysisResults.Builder(RAW_TEXT.getValue())
                                           .setCategories(GENERATED_CATEGORIES)
-<<<<<<< HEAD
-                                          .setTimestamp(futureTimestamp)
-                                          .setPrice(PRICE);
-    .setStore(STORE).build();
-=======
                                           .setTransactionTimestamp(futureTimestamp)
+                                          .setPrice(PRICE)
                                           .setStore(STORE)
                                           .build();
->>>>>>> 4baf4200
     mockStatic(ReceiptAnalysis.class);
     when(ReceiptAnalysis.analyzeImageAt(new URL(LIVE_SERVER_ABSOLUTE_URL)))
         .thenReturn(analysisResults);
@@ -469,9 +448,10 @@
     double roundedPrice = 17.24;
     AnalysisResults analysisResults = new AnalysisResults.Builder(RAW_TEXT.getValue())
                                           .setCategories(GENERATED_CATEGORIES)
-                                          .setTimestamp(PAST_TIMESTAMP)
+                                          .setTransactionTimestamp(PAST_TIMESTAMP)
                                           .setPrice(price)
-                                          .setStore(STORE);
+                                          .setStore(STORE)
+                                          .build();
     mockStatic(ReceiptAnalysis.class);
     when(ReceiptAnalysis.analyzeImageAt(new URL(LIVE_SERVER_ABSOLUTE_URL)))
         .thenReturn(analysisResults);
@@ -483,30 +463,6 @@
     Entity receipt = results.asSingleEntity();
 
     Assert.assertEquals(roundedPrice, receipt.getProperty("price"));
-  }
-
-  @Test
-  public void doPostThrowsIfPriceNegative() throws IOException, ReceiptAnalysisException {
-    createMockBlob(request, VALID_CONTENT_TYPE, VALID_FILENAME, IMAGE_SIZE_1MB);
-    stubUrlComponents(
-        request, LIVE_SERVER_SCHEME, LIVE_SERVER_NAME, LIVE_SERVER_PORT, LIVE_SERVER_CONTEXT_PATH);
-
-    // Mock receipt analysis.
-    double negativePrice = -12.55;
-    AnalysisResults analysisResults = new AnalysisResults.Builder(RAW_TEXT.getValue())
-                                          .setCategories(GENERATED_CATEGORIES)
-                                          .setTimestamp(futureTimestamp)
-                                          .setPrice(negativePrice);
-    .setStore(STORE);
-    mockStatic(ReceiptAnalysis.class);
-    when(ReceiptAnalysis.analyzeImageAt(new URL(LIVE_SERVER_ABSOLUTE_URL)))
-        .thenReturn(analysisResults);
-
-    servlet.doPost(request, response);
-    writer.flush();
-
-    Assert.assertEquals(PRICE_NEGATIVE_WARNING, stringWriter.toString());
-    verify(response).setStatus(HttpServletResponse.SC_BAD_REQUEST);
   }
 
   /**
