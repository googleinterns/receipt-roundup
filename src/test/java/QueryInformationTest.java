// Copyright 2019 Google LLC
//
// Licensed under the Apache License, Version 2.0 (the "License");
// you may not use this file except in compliance with the License.
// You may obtain a copy of the License at
//
//     https://www.apache.org/licenses/LICENSE-2.0
//
// Unless required by applicable law or agreed to in writing, software
// distributed under the License is distributed on an "AS IS" BASIS,
// WITHOUT WARRANTIES OR CONDITIONS OF ANY KIND, either express or implied.
// See the License for the specific language governing permissions and
// limitations under the License.

package com.google.sps;

import com.google.common.collect.ImmutableSet;
import com.google.sps.data.QueryInformation;
import java.text.ParseException;
import java.util.TimeZone;
import org.junit.Assert;
import org.junit.Test;
import org.junit.jupiter.api.Assertions;
import org.junit.runner.RunWith;
import org.junit.runners.JUnit4;

@RunWith(JUnit4.class)
public final class QueryInformationTest {
  private static final double ERROR_THRESHOLD = 0.1;

  // Values for a valid test.
  private static final String CST_TIMEZONE_ID = "America/Chicago";
  private static final String CATEGORY = "Breakfast";
  private static final String DATE_RANGE = "June 1, 2020 - June 30, 2020";
  private static final String STORE = "McDonald's";
  private static final String MIN_PRICE = "21.30";
  private static final String MAX_PRICE = "87.60";

  // Expected values.
  private static final TimeZone CST_TIMEZONE = TimeZone.getTimeZone("America/Chicago");
  private static final ImmutableSet EXPECTED_CATEGORY = ImmutableSet.of("breakfast");
  private static final long JUNE_1_2020_START_OF_DAY = 1590987600000L;
  private static final long JUNE_30_2020_END_OF_DAY = 1593579599999L;
  private static final String EXPECTED_STORE = "mcdonald's";
  private static final double EXPECTED_MIN_PRICE = 21.30;
  private static final double EXPECTED_MAX_PRICE = 87.60;

  // Values for an invalid test.
  private static final TimeZone GMT_TIMEZONE = TimeZone.getTimeZone("GMT");

  // Edge case values.
  private static final String EDGE_CASE_CATEGORY = "   breAkfaSt ";
  private static final String EDGE_CASE_STORE = "  MCdoNald'S";

  @Test
  public void validTimeZoneIdSetsToCst() throws ParseException {
    QueryInformation queryInformation =
        new QueryInformation(CST_TIMEZONE_ID, CATEGORY, DATE_RANGE, STORE, MIN_PRICE, MAX_PRICE);
    Assert.assertEquals(CST_TIMEZONE, queryInformation.getTimeZone());
  }

  @Test
  public void invalidTimeZoneIdSetsToGmt() throws ParseException {
    // Test with empty string.
<<<<<<< HEAD
    QueryInformation queryInformation =
        new QueryInformation(EMPTY_STRING, CATEGORY, DATE_RANGE, STORE, MIN_PRICE, MAX_PRICE);
=======
    QueryInformation queryInformation = new QueryInformation(
        /*timeZoneId=*/"", CATEGORIES, DATE_RANGE, STORE, MIN_PRICE, MAX_PRICE);
>>>>>>> a0d833e9
    Assert.assertEquals(GMT_TIMEZONE, queryInformation.getTimeZone());
  }

  @Test
  public void validCategory() throws ParseException {
    QueryInformation queryInformation =
        new QueryInformation(CST_TIMEZONE_ID, CATEGORY, DATE_RANGE, STORE, MIN_PRICE, MAX_PRICE);
    Assert.assertEquals(EXPECTED_CATEGORY, queryInformation.getCategory());
  }

  @Test
  public void categoryLowercasedAndWhitespaceRemoved() throws ParseException {
    QueryInformation queryInformation = new QueryInformation(
        CST_TIMEZONE_ID, EDGE_CASE_CATEGORY, DATE_RANGE, STORE, MIN_PRICE, MAX_PRICE);
    Assert.assertEquals(EXPECTED_CATEGORY, queryInformation.getCategory());
  }

  @Test
<<<<<<< HEAD
  public void invalidCategory() throws ParseException {
    // Test with empty string.
    QueryInformation queryInformation = new QueryInformation(
        CST_TIMEZONE_ID, EMPTY_STRING, DATE_RANGE, STORE, MIN_PRICE, MAX_PRICE);
    Assert.assertEquals(EMPTY_IMMUTABLE_SET, queryInformation.getCategory());

    // Test with null.
    queryInformation =
        new QueryInformation(CST_TIMEZONE_ID, NULL_VALUE, DATE_RANGE, STORE, MIN_PRICE, MAX_PRICE);
    Assert.assertEquals(EMPTY_IMMUTABLE_SET, queryInformation.getCategory());
=======
  public void invalidCategoriesEmptyString() throws ParseException {
    QueryInformation queryInformation = new QueryInformation(
        CST_TIMEZONE_ID, /*categories=*/"", DATE_RANGE, STORE, MIN_PRICE, MAX_PRICE);
    Assert.assertEquals(ImmutableSet.of(), queryInformation.getCategories());
>>>>>>> a0d833e9
  }

  @Test
  public void valideDateRangeParse() throws ParseException {
    QueryInformation queryInformation =
        new QueryInformation(CST_TIMEZONE_ID, CATEGORY, DATE_RANGE, STORE, MIN_PRICE, MAX_PRICE);
    Assert.assertEquals(JUNE_1_2020_START_OF_DAY, queryInformation.getStartTimestamp());
    Assert.assertEquals(JUNE_30_2020_END_OF_DAY, queryInformation.getEndTimestamp());
  }

  @Test
  public void invalidDateRangeEmptyString() throws ParseException {
<<<<<<< HEAD
    QueryInformation queryInformation =
        new QueryInformation(CST_TIMEZONE_ID, CATEGORY, EMPTY_STRING, STORE, MIN_PRICE, MAX_PRICE);
=======
    Assertions.assertThrows(ParseException.class, () -> {
      QueryInformation queryInformation = new QueryInformation(
          CST_TIMEZONE_ID, CATEGORIES, /*dateRange=*/"", STORE, MIN_PRICE, MAX_PRICE);
    });
>>>>>>> a0d833e9
  }

  @Test
  public void storeCorrectlySet() throws ParseException {
    QueryInformation queryInformation =
        new QueryInformation(CST_TIMEZONE_ID, CATEGORY, DATE_RANGE, STORE, MIN_PRICE, MAX_PRICE);
    Assert.assertEquals(EXPECTED_STORE, queryInformation.getStore());
  }

  @Test
  public void storeLowercasedAndWhitespaceRemoved() throws ParseException {
    QueryInformation queryInformation = new QueryInformation(
        CST_TIMEZONE_ID, CATEGORY, DATE_RANGE, EDGE_CASE_STORE, MIN_PRICE, MAX_PRICE);
    Assert.assertEquals(EXPECTED_STORE, queryInformation.getStore());
  }

  @Test
  public void pricesCorrectlySet() throws ParseException {
    QueryInformation queryInformation =
        new QueryInformation(CST_TIMEZONE_ID, CATEGORY, DATE_RANGE, STORE, MIN_PRICE, MAX_PRICE);
    Assert.assertEquals(EXPECTED_MIN_PRICE, queryInformation.getMinPrice(), ERROR_THRESHOLD);
    Assert.assertEquals(EXPECTED_MAX_PRICE, queryInformation.getMaxPrice(), ERROR_THRESHOLD);
  }

  @Test
  public void emptyStringPriceThrows() throws ParseException {
<<<<<<< HEAD
    QueryInformation queryInformation =
        new QueryInformation(CST_TIMEZONE_ID, CATEGORY, DATE_RANGE, STORE, EMPTY_STRING, MAX_PRICE);
=======
    Assertions.assertThrows(NumberFormatException.class, () -> {
      QueryInformation queryInformation = new QueryInformation(
          CST_TIMEZONE_ID, CATEGORIES, DATE_RANGE, STORE, /*minPrice=*/"", MAX_PRICE);
    });
>>>>>>> a0d833e9
  }

  @Test
  public void nullPriceThrows() throws ParseException {
<<<<<<< HEAD
    QueryInformation queryInformation =
        new QueryInformation(CST_TIMEZONE_ID, CATEGORY, DATE_RANGE, STORE, MIN_PRICE, NULL_VALUE);
=======
    Assertions.assertThrows(NullPointerException.class, () -> {
      QueryInformation queryInformation = new QueryInformation(
          CST_TIMEZONE_ID, CATEGORIES, DATE_RANGE, STORE, MIN_PRICE, /*maxPrice=*/null);
    });
>>>>>>> a0d833e9
  }
}<|MERGE_RESOLUTION|>--- conflicted
+++ resolved
@@ -62,13 +62,8 @@
   @Test
   public void invalidTimeZoneIdSetsToGmt() throws ParseException {
     // Test with empty string.
-<<<<<<< HEAD
-    QueryInformation queryInformation =
-        new QueryInformation(EMPTY_STRING, CATEGORY, DATE_RANGE, STORE, MIN_PRICE, MAX_PRICE);
-=======
     QueryInformation queryInformation = new QueryInformation(
         /*timeZoneId=*/"", CATEGORIES, DATE_RANGE, STORE, MIN_PRICE, MAX_PRICE);
->>>>>>> a0d833e9
     Assert.assertEquals(GMT_TIMEZONE, queryInformation.getTimeZone());
   }
 
@@ -85,25 +80,12 @@
         CST_TIMEZONE_ID, EDGE_CASE_CATEGORY, DATE_RANGE, STORE, MIN_PRICE, MAX_PRICE);
     Assert.assertEquals(EXPECTED_CATEGORY, queryInformation.getCategory());
   }
-
+  
   @Test
-<<<<<<< HEAD
-  public void invalidCategory() throws ParseException {
-    // Test with empty string.
-    QueryInformation queryInformation = new QueryInformation(
-        CST_TIMEZONE_ID, EMPTY_STRING, DATE_RANGE, STORE, MIN_PRICE, MAX_PRICE);
-    Assert.assertEquals(EMPTY_IMMUTABLE_SET, queryInformation.getCategory());
-
-    // Test with null.
-    queryInformation =
-        new QueryInformation(CST_TIMEZONE_ID, NULL_VALUE, DATE_RANGE, STORE, MIN_PRICE, MAX_PRICE);
-    Assert.assertEquals(EMPTY_IMMUTABLE_SET, queryInformation.getCategory());
-=======
   public void invalidCategoriesEmptyString() throws ParseException {
     QueryInformation queryInformation = new QueryInformation(
         CST_TIMEZONE_ID, /*categories=*/"", DATE_RANGE, STORE, MIN_PRICE, MAX_PRICE);
     Assert.assertEquals(ImmutableSet.of(), queryInformation.getCategories());
->>>>>>> a0d833e9
   }
 
   @Test
@@ -116,15 +98,10 @@
 
   @Test
   public void invalidDateRangeEmptyString() throws ParseException {
-<<<<<<< HEAD
-    QueryInformation queryInformation =
-        new QueryInformation(CST_TIMEZONE_ID, CATEGORY, EMPTY_STRING, STORE, MIN_PRICE, MAX_PRICE);
-=======
     Assertions.assertThrows(ParseException.class, () -> {
       QueryInformation queryInformation = new QueryInformation(
           CST_TIMEZONE_ID, CATEGORIES, /*dateRange=*/"", STORE, MIN_PRICE, MAX_PRICE);
     });
->>>>>>> a0d833e9
   }
 
   @Test
@@ -151,27 +128,17 @@
 
   @Test
   public void emptyStringPriceThrows() throws ParseException {
-<<<<<<< HEAD
-    QueryInformation queryInformation =
-        new QueryInformation(CST_TIMEZONE_ID, CATEGORY, DATE_RANGE, STORE, EMPTY_STRING, MAX_PRICE);
-=======
     Assertions.assertThrows(NumberFormatException.class, () -> {
       QueryInformation queryInformation = new QueryInformation(
           CST_TIMEZONE_ID, CATEGORIES, DATE_RANGE, STORE, /*minPrice=*/"", MAX_PRICE);
     });
->>>>>>> a0d833e9
   }
 
   @Test
   public void nullPriceThrows() throws ParseException {
-<<<<<<< HEAD
-    QueryInformation queryInformation =
-        new QueryInformation(CST_TIMEZONE_ID, CATEGORY, DATE_RANGE, STORE, MIN_PRICE, NULL_VALUE);
-=======
     Assertions.assertThrows(NullPointerException.class, () -> {
       QueryInformation queryInformation = new QueryInformation(
           CST_TIMEZONE_ID, CATEGORIES, DATE_RANGE, STORE, MIN_PRICE, /*maxPrice=*/null);
     });
->>>>>>> a0d833e9
   }
 }