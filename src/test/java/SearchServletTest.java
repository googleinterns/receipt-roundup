// Copyright 2019 Google LLC
//
// Licensed under the Apache License, Version 2.0 (the "License");
// you may not use this file except in compliance with the License.
// You may obtain a copy of the License at
//
//     https://www.apache.org/licenses/LICENSE-2.0
//
// Unless required by applicable law or agreed to in writing, software
// distributed under the License is distributed on an "AS IS" BASIS,
// WITHOUT WARRANTIES OR CONDITIONS OF ANY KIND, either express or implied.
// See the License for the specific language governing permissions and
// limitations under the License.

package com.google.sps;

import static org.mockito.Mockito.verify;
import static org.mockito.Mockito.when;

import com.google.appengine.api.datastore.DatastoreService;
import com.google.appengine.api.datastore.DatastoreServiceFactory;
import com.google.appengine.tools.development.testing.LocalDatastoreServiceTestConfig;
import com.google.appengine.tools.development.testing.LocalServiceTestHelper;
import com.google.sps.servlets.SearchServlet;
import java.io.IOException;
import java.io.PrintWriter;
import java.io.StringWriter;
import javax.servlet.http.HttpServletRequest;
import javax.servlet.http.HttpServletResponse;
import org.junit.After;
import org.junit.Assert;
import org.junit.Before;
import org.junit.Test;
import org.mockito.Mock;
import org.mockito.MockitoAnnotations;

public final class SearchServletTest {
  private static final String NULL_EXCEPTION_MESSAGE =
      "Null Field: Receipt unable to be queried at this time, please try again.";
  private static final String NUMBER_EXCEPTION_MESSAGE =
      "Invalid Price: Receipt unable to be queried at this time, please try again.";
  private static final String PARSE_EXCEPTION_MESSAGE =
      "Dates Unparseable: Receipt unable to be queried at this time, please try again.";

  // Values for a valid test.
  private static final String CST_TIMEZONE_ID = "America/Chicago";
  private static final String CATEGORY = "drink";
  private static final String SHORT_DATE_RANGE = "February 1, 2003 - February 28, 2003";
  private static final String LONG_DATE_RANGE = "January 1, 2010 - July 31, 2020";
  private static final String STORE = "walmart";
  private static final String MIN_PRICE = "5.00";
  private static final String MAX_PRICE = "30.00";

  // Local Datastore
  private final LocalServiceTestHelper helper =
      new LocalServiceTestHelper(new LocalDatastoreServiceTestConfig())
          .setEnvIsAdmin(true)
          .setEnvIsLoggedIn(true);

  @Mock private SearchServlet servlet;
  @Mock private HttpServletRequest request;
  @Mock private HttpServletResponse response;

  private DatastoreService datastore;
  private StringWriter stringWriter;
  private PrintWriter writer;

  @Before
  public void setUp() throws IOException {
    MockitoAnnotations.initMocks(this);
    helper.setUp();
    datastore = DatastoreServiceFactory.getDatastoreService();

    servlet = new SearchServlet(datastore);

    stringWriter = new StringWriter();
    writer = new PrintWriter(stringWriter);
    when(response.getWriter()).thenReturn(writer);
  }

  @After
  public void tearDown() {
    helper.tearDown();
  }

  @Test
  public void queryWithAllFieldsFilled() throws IOException {
    // Columns ommitted from database visual: id, userId, blobKey, imageUrl, rawText.
    //
    // id   Timestamp      Price          Store                    Categories
    // 1  1045237591000    26.12        "walmart"         ["candy", "drink", "personal"]
    // 2  1560193140000    14.51        "contoso"         ["cappuccino", "sandwich", "lunch"]
    // 3  1491582960000    29.01   "main st restaurant"   ["food", "meal", "lunch"]
    //
    // Query: drink, 2/1/03-2/28/03, walmart, $5.00-$30.00.
    // Will only return walmart receipt.

    // Add mock receipts to datastore.
    TestUtils.addTestReceipts(datastore);

    // Perform doGet - this should retrieve one receipt.
    TestUtils.setSearchServletRequestParameters(
        request, CST_TIMEZONE_ID, CATEGORY, SHORT_DATE_RANGE, STORE, MIN_PRICE, MAX_PRICE);
    servlet.doGet(request, response);
    writer.flush();

    // Make sure receipt is retrieved by finding the receipt id in the writer.
    Assert.assertTrue(stringWriter.toString().contains("\"id\":1"));
  }

  @Test
  public void queryWithoutStore() throws IOException {
    // Columns ommitted from database visual: id, userId, blobKey, imageUrl, rawText.
    //
    // id   Timestamp      Price          Store                    Categories
    // 1  1045237591000    26.12        "walmart"         ["candy", "drink", "personal"]
    // 2  1560193140000    14.51        "contoso"         ["cappuccino", "sandwich", "lunch"]
    // 3  1491582960000    29.01   "main st restaurant"   ["food", "meal", "lunch"]
    //
    // Query: drink, 2/1/03-2/28/03, $5.00-$30.00.
<<<<<<< HEAD
    // Will return walmart receipts.
=======
    // Will only return walmart.
>>>>>>> 247e14f2

    // Add mock receipts to datastore.
    TestUtils.addTestReceipts(datastore);

    // Perform doGet - this should retrieve one receipts.
    TestUtils.setSearchServletRequestParameters(
        request, CST_TIMEZONE_ID, CATEGORY, SHORT_DATE_RANGE, /*store=*/"", MIN_PRICE, MAX_PRICE);
    servlet.doGet(request, response);
    writer.flush();

<<<<<<< HEAD
    // Make sure receipt is retrieved by finding receipt id in the writer.
=======
    // Make sure receipts is retrieved by finding receipt id in the writer.
>>>>>>> 247e14f2
    Assert.assertTrue(stringWriter.toString().contains("\"id\":1"));
  }

  @Test
  public void queryWithoutCategory() throws IOException {
    // Columns ommitted from database visual: id, userId, blobKey, imageUrl, rawText.
    //
    // id   Timestamp      Price          Store                    Categories
    // 1  1045237591000    26.12        "walmart"         ["candy", "drink", "personal"]
    // 2  1560193140000    14.51        "contoso"         ["cappuccino", "sandwich", "lunch"]
    // 3  1491582960000    29.01   "main st restaurant"   ["food", "meal", "lunch"]
    //
    // Query: 1/1/10-7/31/20, contoso, $5.00-$30.00.
<<<<<<< HEAD
    // Will return contoso receipt.
=======
    // Will only return contoso receipt.
>>>>>>> 247e14f2

    // Add mock receipts to datastore.
    TestUtils.addTestReceipts(datastore);

<<<<<<< HEAD
    // Perform doGet - this should retrieve one receipt.
    TestUtils.setSearchServletRequestParameters(
        request, CST_TIMEZONE_ID, EMPTY_STRING, LONG_DATE_RANGE, "CONTOSO", MIN_PRICE, MAX_PRICE);
    servlet.doGet(request, response);
    writer.flush();

    // Make sure receipt is retrieved by finding receipt id in the writer.
=======
    // Perform doGet - this should retrieve a couple receipts.
    TestUtils.setSearchServletRequestParameters(request, CST_TIMEZONE_ID, /*category=*/"",
        LONG_DATE_RANGE, "CONTOSO", MIN_PRICE, MAX_PRICE);
    servlet.doGet(request, response);
    writer.flush();

    // Make sure receipt is retrieved by finding receipt ids in the writer.
>>>>>>> 247e14f2
    Assert.assertTrue(stringWriter.toString().contains("\"id\":2"));
  }

  @Test
  public void queryWithoutStoreAndCategory() throws IOException {
    // Columns ommitted from database visual: id, userId, blobKey, imageUrl, rawText.
    //
    // id   Timestamp      Price          Store                    Categories
    // 1  1045237591000    26.12        "walmart"         ["candy", "drink", "personal"]
    // 2  1560193140000    14.51        "contoso"         ["cappuccino", "sandwich", "lunch"]
    // 3  1491582960000    29.01   "main st restaurant"   ["food", "meal", "lunch"]
    //
    // Query: 1/1/10-7/31/20, $5.00-$30.00.
    // Will return main st restaurant and contoso receipts.

    // Add mock receipts to datastore.
    TestUtils.addTestReceipts(datastore);

    // Perform doGet - this should retrieve a couple receipts.
    TestUtils.setSearchServletRequestParameters(request, CST_TIMEZONE_ID, /*category=*/"",
        LONG_DATE_RANGE, /*store=*/"", MIN_PRICE, MAX_PRICE);
    servlet.doGet(request, response);
    writer.flush();

    // Make sure receipts are retrieved by finding receipt ids in the writer.
    Assert.assertTrue(stringWriter.toString().contains("\"id\":2"));
    Assert.assertTrue(stringWriter.toString().contains("\"id\":3"));
  }

  @Test
  public void queryAllReceipts() throws IOException {
    // Columns ommitted from database visual: id, userId, blobKey, imageUrl, rawText.
    //
    // id   Timestamp      Price          Store                    Categories
    // 1  1045237591000    26.12        "walmart"         ["candy", "drink", "personal"]
    // 2  1560193140000    14.51        "contoso"         ["cappuccino", "sandwich", "lunch"]
    // 3  1491582960000    29.01   "main st restaurant"   ["food", "meal", "lunch"]

    // Add mock receipts to datastore.
    TestUtils.addTestReceipts(datastore);

    // Perform doGet - this should retrieve all receipts.
    when(request.getParameter("isNewLoad")).thenReturn("true");
    servlet.doGet(request, response);
    writer.flush();

    // Make sure all receipts retrieved by finding the ids in the writer.
    Assert.assertTrue(stringWriter.toString().contains("\"id\":1"));
    Assert.assertTrue(stringWriter.toString().contains("\"id\":2"));
    Assert.assertTrue(stringWriter.toString().contains("\"id\":3"));
  }

  @Test
  public void checkNullPointerExceptionIsThrown() throws IOException {
    // Query: drink, 2/1/03-2/28/03, walmart, $5.00-null.
    // Will throw NullPointerException since maxPrice was null.

    // Add mock receipts to datastore.
    TestUtils.addTestReceipts(datastore);

    // Perform doGet with a null value as a parameter.
    TestUtils.setSearchServletRequestParameters(
        request, CST_TIMEZONE_ID, CATEGORY, SHORT_DATE_RANGE, STORE, MIN_PRICE, /*maxPrice=*/null);
    servlet.doGet(request, response);
    writer.flush();

    Assert.assertTrue(stringWriter.toString().contains(NULL_EXCEPTION_MESSAGE));
    verify(response).setStatus(HttpServletResponse.SC_BAD_REQUEST);
  }

  @Test
  public void checkNumberFormatExceptionIsThrown() throws IOException {
    // Query: drink, 2/1/03-2/28/03, walmart, $5.00-"".
    // Will throw NumberFormatException since maxPrice was the empty string.

    // Add mock receipts to datastore.
    TestUtils.addTestReceipts(datastore);

    // Perform doGet with an empty string for price.
    TestUtils.setSearchServletRequestParameters(
        request, CST_TIMEZONE_ID, CATEGORY, SHORT_DATE_RANGE, STORE, MAX_PRICE, /*minPrice=*/"");
    servlet.doGet(request, response);
    writer.flush();

    Assert.assertTrue(stringWriter.toString().contains(NUMBER_EXCEPTION_MESSAGE));
    verify(response).setStatus(HttpServletResponse.SC_BAD_REQUEST);
  }

  @Test
  public void checkParseExceptionIsThrown() throws IOException {
    // Query: drink, "", walmart, $5.00-$30.00.
    // Will throw ParseExceptionThrow since dateRange was the empty string.

    // Add mock receipts to datastore.
    TestUtils.addTestReceipts(datastore);

    // Perform doGet with an empty string for date range.
    TestUtils.setSearchServletRequestParameters(
        request, CST_TIMEZONE_ID, CATEGORY, /*dateRange=*/"", STORE, MIN_PRICE, MAX_PRICE);
    servlet.doGet(request, response);
    writer.flush();

    Assert.assertTrue(stringWriter.toString().contains(PARSE_EXCEPTION_MESSAGE));
    verify(response).setStatus(HttpServletResponse.SC_BAD_REQUEST);
  }
}<|MERGE_RESOLUTION|>--- conflicted
+++ resolved
@@ -118,11 +118,7 @@
     // 3  1491582960000    29.01   "main st restaurant"   ["food", "meal", "lunch"]
     //
     // Query: drink, 2/1/03-2/28/03, $5.00-$30.00.
-<<<<<<< HEAD
-    // Will return walmart receipts.
-=======
     // Will only return walmart.
->>>>>>> 247e14f2
 
     // Add mock receipts to datastore.
     TestUtils.addTestReceipts(datastore);
@@ -133,11 +129,7 @@
     servlet.doGet(request, response);
     writer.flush();
 
-<<<<<<< HEAD
     // Make sure receipt is retrieved by finding receipt id in the writer.
-=======
-    // Make sure receipts is retrieved by finding receipt id in the writer.
->>>>>>> 247e14f2
     Assert.assertTrue(stringWriter.toString().contains("\"id\":1"));
   }
 
@@ -151,16 +143,11 @@
     // 3  1491582960000    29.01   "main st restaurant"   ["food", "meal", "lunch"]
     //
     // Query: 1/1/10-7/31/20, contoso, $5.00-$30.00.
-<<<<<<< HEAD
-    // Will return contoso receipt.
-=======
     // Will only return contoso receipt.
->>>>>>> 247e14f2
-
-    // Add mock receipts to datastore.
-    TestUtils.addTestReceipts(datastore);
-
-<<<<<<< HEAD
+
+    // Add mock receipts to datastore.
+    TestUtils.addTestReceipts(datastore);
+
     // Perform doGet - this should retrieve one receipt.
     TestUtils.setSearchServletRequestParameters(
         request, CST_TIMEZONE_ID, EMPTY_STRING, LONG_DATE_RANGE, "CONTOSO", MIN_PRICE, MAX_PRICE);
@@ -168,15 +155,6 @@
     writer.flush();
 
     // Make sure receipt is retrieved by finding receipt id in the writer.
-=======
-    // Perform doGet - this should retrieve a couple receipts.
-    TestUtils.setSearchServletRequestParameters(request, CST_TIMEZONE_ID, /*category=*/"",
-        LONG_DATE_RANGE, "CONTOSO", MIN_PRICE, MAX_PRICE);
-    servlet.doGet(request, response);
-    writer.flush();
-
-    // Make sure receipt is retrieved by finding receipt ids in the writer.
->>>>>>> 247e14f2
     Assert.assertTrue(stringWriter.toString().contains("\"id\":2"));
   }
 
