--- conflicted
+++ resolved
@@ -30,10 +30,10 @@
 
   /** Adds a test receipt to the mock datastore. */
   public static Entity addTestReceipt(DatastoreService datastore, String userId, long timestamp,
-      BlobKey blobkey, String imageUrl, double price, String store, ImmutableSet<String> categories,
+      String imageUrl, double price, String store, ImmutableSet<String> categories,
       String rawText) {
     Entity receiptEntity =
-        createEntity(userId, timestamp, blobkey, imageUrl, price, store, categories, rawText);
+        createEntity(userId, timestamp, imageUrl, price, store, categories, rawText);
 
     datastore.put(receiptEntity);
     return receiptEntity;
@@ -41,38 +41,17 @@
 
   /** Adds multiple receipts to datastore. */
   public static ImmutableSet<Entity> addTestReceipts(DatastoreService datastore) {
-<<<<<<< HEAD
-    ImmutableSet<Entity> testReceipts =
-        ImmutableSet.of(addTestReceipt(datastore, /* userId = */ "123",
-                            /* timestamp = */ 1045237591000L, "img/walmart-receipt.jpg", 26.12,
-                            "walmart", ImmutableSet.of("candy", "drink", "personal"), ""),
+    ImmutableSet<Entity> entities =
+        ImmutableSet.of(createEntity(/* userId = */ "123", /* timestamp = */ 1045237591000L,
+                            "img/walmart-receipt.jpg", 26.12, "walmart",
+                            ImmutableSet.of("candy", "drink", "personal"), ""),
 
-            addTestReceipt(datastore, /* userId = */ "123", /* timestamp = */ 1560193140000L,
+            createEntity(/* userId = */ "123", /* timestamp = */ 1560193140000L,
                 "img/contoso-receipt.jpg", 14.51, "contoso",
                 ImmutableSet.of("cappuccino", "sandwich", "lunch"), ""),
 
-            addTestReceipt(datastore, /* userId = */ "123", /* timestamp = */ 1491582960000L,
+            createEntity(/* userId = */ "123", /* timestamp = */ 1491582960000L,
                 "img/restaurant-receipt.jpeg", 29.01, "main street restaurant",
-                ImmutableSet.of("food", "meal", "lunch"), ""));
-    return testReceipts;
-  }
-
-  /** Adds a test receipt to the mock datastore and returns the id of that entity. */
-  public static Entity addTestReceipt(DatastoreService datastore, String userId, long timestamp,
-      String imageUrl, double price, String store, ImmutableSet<String> categories,
-      String rawText) {
-=======
-    ImmutableSet<Entity> entities =
-        ImmutableSet.of(createEntity(/* userId = */ "123", /* timestamp = */ 1045237591000L,
-                            new BlobKey("test"), "img/walmart-receipt.jpg", 26.12, "walmart",
-                            ImmutableSet.of("candy", "drink", "personal"), ""),
-
-            createEntity(/* userId = */ "123", /* timestamp = */ 1560193140000L,
-                new BlobKey("test"), "img/contoso-receipt.jpg", 14.51, "contoso",
-                ImmutableSet.of("cappuccino", "sandwich", "lunch"), ""),
-
-            createEntity(/* userId = */ "123", /* timestamp = */ 1491582960000L,
-                new BlobKey("test"), "img/restaurant-receipt.jpeg", 29.01, "main street restaurant",
                 ImmutableSet.of("food", "meal", "lunch"), ""));
 
     entities.stream().forEach(entity -> datastore.put(entity));
@@ -81,9 +60,8 @@
   }
 
   /** Creates and returns a single Receipt entity. */
-  public static Entity createEntity(String userId, long timestamp, BlobKey blobkey, String imageUrl,
-      Double price, String store, ImmutableSet<String> categories, String rawText) {
->>>>>>> 854b5946
+  public static Entity createEntity(String userId, long timestamp, String imageUrl, Double price,
+      String store, ImmutableSet<String> categories, String rawText) {
     Entity receiptEntity = new Entity("Receipt");
     receiptEntity.setProperty("userId", userId);
     receiptEntity.setProperty("timestamp", timestamp);
