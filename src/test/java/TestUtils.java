--- conflicted
+++ resolved
@@ -46,7 +46,6 @@
   /** Adds multiple receipts to datastore. */
   public static ImmutableSet<Entity> addTestReceipts(DatastoreService datastore) {
     ImmutableSet<Entity> entities = ImmutableSet.of(
-<<<<<<< HEAD
         createEntity(/* userId = */ "testID", /* timestamp = */ 1045237591000L,
             "img/walmart-receipt.jpg", 26.12, "walmart", ImmutableSet.of("candy", "drink"), ""),
 
@@ -54,15 +53,6 @@
             "img/contoso-receipt.jpg", 14.51, "contoso", ImmutableSet.of("cappuccino", "food"), ""),
 
         createEntity(/* userId = */ "testID", /* timestamp = */ 1491582960000L,
-=======
-        createEntity(/* userId = */ "123", /* timestamp = */ 1045237591000L,
-            "img/walmart-receipt.jpg", 26.12, "walmart", ImmutableSet.of("candy", "drink"), ""),
-
-        createEntity(/* userId = */ "123", /* timestamp = */ 1560193140000L,
-            "img/contoso-receipt.jpg", 14.51, "contoso", ImmutableSet.of("cappuccino", "food"), ""),
-
-        createEntity(/* userId = */ "123", /* timestamp = */ 1491582960000L,
->>>>>>> 39863ebd
             "img/restaurant-receipt.jpeg", 29.01, "main street restaurant", ImmutableSet.of("food"),
             ""));
 
@@ -90,7 +80,7 @@
     return receiptEntity;
   }
 
-  /** Set all necessary parameters that SearchServlet will ask for in a doGet. */
+  /** Sets all necessary parameters that SearchServlet will ask for in a doGet. */
   public static void setSearchServletRequestParameters(HttpServletRequest request,
       String timeZoneId, String categories, String dateRange, String store, String minPrice,
       String maxPrice) {
@@ -120,7 +110,8 @@
 
     return analytics;
   }
-  /* * Removes the unique id property from a receipt entity JSON string, leaving only the receipt
+  /**
+   * Removes the unique id property from a receipt entity JSON string, leaving only the receipt
    * properties.
    */
   public static String extractProperties(String json) {
