--- conflicted
+++ resolved
@@ -45,32 +45,19 @@
 
   /** Adds multiple receipts to datastore. */
   public static ImmutableSet<Entity> addTestReceipts(DatastoreService datastore) {
-<<<<<<< HEAD
-    ImmutableSet<Entity> entities = ImmutableSet.of(
-        createEntity(/* userId = */ "123", /* timestamp = */ 1045237591000L, new BlobKey("test"),
-            "img/walmart-receipt.jpg", 26.12, "walmart", ImmutableSet.of("candy", "drink"), ""),
-
-        createEntity(/* userId = */ "123", /* timestamp = */ 1560193140000L, new BlobKey("test"),
-            "img/contoso-receipt.jpg", 14.51, "contoso", ImmutableSet.of("cappuccino", "food"), ""),
-
-        createEntity(/* userId = */ "123", /* timestamp = */ 1491582960000L, new BlobKey("test"),
-            "img/restaurant-receipt.jpeg", 29.01, "main street restaurant", ImmutableSet.of("food"),
-            ""));
-=======
     ImmutableSet<Entity> entities =
         ImmutableSet.of(createEntity(/* userId = */ "123", /* timestamp = */ 1045237591000L,
                             "img/walmart-receipt.jpg", 26.12, "walmart",
-                            ImmutableSet.of("candy", "drink", "personal"), ""),
+                            ImmutableSet.of("candy", "drink"), ""),
 
             createEntity(/* userId = */ "123", /* timestamp = */ 1560193140000L,
                 "img/contoso-receipt.jpg", 14.51, "contoso",
-                ImmutableSet.of("cappuccino", "sandwich", "lunch"), ""),
+                ImmutableSet.of("cappuccino", "food"), ""),
 
             createEntity(/* userId = */ "123", /* timestamp = */ 1491582960000L,
                 "img/restaurant-receipt.jpeg", 29.01, "main street restaurant",
-                ImmutableSet.of("food", "meal", "lunch"), ""));
->>>>>>> 0f0df7d3
-
+                ImmutableSet.of("food"), ""));
+    
     entities.stream().forEach(entity -> datastore.put(entity));
 
     return entities;
@@ -109,7 +96,6 @@
   }
 
   /**
-<<<<<<< HEAD
    * Parses a json string containing analytics into a hashmap.
    * @param analyticsType The analytics type we want to parse, either store or categories.
    */
@@ -125,12 +111,12 @@
     }
 
     return analytics;
-=======
-   * Removes the unique id property from a receipt entity JSON string, leaving only the receipt
+  }
+}
+  /* * Removes the unique id property from a receipt entity JSON string, leaving only the receipt
    * properties.
    */
   public static String extractProperties(String json) {
     return json.substring(json.indexOf("propertyMap"));
->>>>>>> 0f0df7d3
   }
 }