<!DOCTYPE html>
<meta charset="UTF-8" />
<meta name="viewport" content="width=device-width, initial-scale=1" />
<title>Add a Receipt</title>
<link rel="shortcut icon" href="img/favicon.png" type="image/x-icon" />

<link
  rel="stylesheet"
  href="https://stackpath.bootstrapcdn.com/bootstrap/4.5.0/css/bootstrap.min.css"
  integrity="sha384-9aIt2nRpC12Uk9gS9baDl411NQApFmC26EwAOH8WgZl5MYYxFfc+NcPb1dKGj7Sk"
  crossorigin="anonymous"
/>

<link rel="stylesheet" href="css/common.css" />
<link rel="stylesheet" href="css/upload.css" />

<script src="js/common.js"></script>
<script src="js/upload.js"></script>

<body onload="load()">
  <button id="cancel-button" class="ml-2 btn btn-info" type="button" onclick="cancelUpload()">Cancel</button>
  <h1>Upload a Receipt</h1>
  <br />

  <form id="upload-form" action="#" onsubmit="uploadReceipt(event)">
    <label for="label">Enter tags for the receipt:</label>
    <input
      id="categories-input"
      class="form-control"
      type="text"
      name="label"
      placeholder="Category 1, Category 2, Category 3"
      required
    />

<<<<<<< HEAD
    <label for="store">Enter the store name:</label>
    <input id="store-input" class="form-control" type="text" name="store" placeholder="Store" required />
=======
    <label for="price">Enter the total price:</label>
    <input
      id="price-input"
      class="form-control"
      type="text"
      name="price"
      value="0.00"
      min="0"
      step="0.01"
      onfocus="convertPricetoValue(event)"
      onblur="formatCurrency(event)"
      required
    />
>>>>>>> 7347c458

    <label for="date-input">Enter the transaction date:</label>
    <input id="date-input" class="form-control" type="date" name="date" />

    <label id="receipt-image-label" for="receipt-image-input">Upload a receipt image:</label>
    <div class="custom-file">
      <input
        id="receipt-image-input"
        class="custom-file-input"
        type="file"
        name="receipt-image"
        accept="image/jpeg"
        onchange="displayFileName()"
      />
      <label id="receipt-filename-label" class="custom-file-label" for="receipt-image-input">Choose file</label>
    </div>
    <small class="form-text text-muted">Only JPEG images under 5 MB are accepted.</small>
    <br />

    <button id="submit-receipt" class="btn btn-lg btn-primary" type="submit">Add Receipt</button>
  </form>
</body><|MERGE_RESOLUTION|>--- conflicted
+++ resolved
@@ -33,25 +33,6 @@
       required
     />
 
-<<<<<<< HEAD
-    <label for="store">Enter the store name:</label>
-    <input id="store-input" class="form-control" type="text" name="store" placeholder="Store" required />
-=======
-    <label for="price">Enter the total price:</label>
-    <input
-      id="price-input"
-      class="form-control"
-      type="text"
-      name="price"
-      value="0.00"
-      min="0"
-      step="0.01"
-      onfocus="convertPricetoValue(event)"
-      onblur="formatCurrency(event)"
-      required
-    />
->>>>>>> 7347c458
-
     <label for="date-input">Enter the transaction date:</label>
     <input id="date-input" class="form-control" type="date" name="date" />
 
