<!DOCTYPE html>
<meta charset="UTF-8" />
<meta name="viewport" content="width=device-width, initial-scale=1" />
<title>Add a Receipt</title>
<link rel="shortcut icon" href="img/favicon.png" type="image/x-icon" />

<link
  rel="stylesheet"
  href="https://stackpath.bootstrapcdn.com/bootstrap/4.5.0/css/bootstrap.min.css"
  integrity="sha384-9aIt2nRpC12Uk9gS9baDl411NQApFmC26EwAOH8WgZl5MYYxFfc+NcPb1dKGj7Sk"
  crossorigin="anonymous"
/>

<link rel="stylesheet" href="css/common.css" />
<link rel="stylesheet" href="css/upload.css" />

<script src="js/common.js"></script>
<script src="js/upload.js"></script>

<body onload="load()">
  <button id="cancel-button" class="ml-2 btn btn-info" type="button" onclick="cancelUpload()">Cancel</button>
  <h1>Upload a Receipt</h1>
  <br />

  <form id="upload-form" action="#" onsubmit="uploadReceipt(event)">
    <label for="label">Enter tags for the receipt:</label>
    <input
      id="categories-input"
      class="form-control"
      type="text"
      name="label"
      placeholder="Category 1, Category 2, Category 3"
      required
    />

<<<<<<< HEAD
    <label for="store">Enter the store name:</label>
    <input id="store-input" class="form-control" type="text" name="store" placeholder="Store" required />
=======
    <label for="date-input">Enter the transaction date:</label>
    <input id="date-input" class="form-control" type="date" name="date" />
>>>>>>> 450b0042

    <label id="receipt-image-label" for="receipt-image-input">Upload a receipt image:</label>
    <div class="custom-file">
      <input
        id="receipt-image-input"
        class="custom-file-input"
        type="file"
        name="receipt-image"
        accept="image/jpeg"
        onchange="displayFileName()"
      />
      <label id="receipt-filename-label" class="custom-file-label" for="receipt-image-input">Choose file</label>
    </div>
    <small class="form-text text-muted">Only JPEG images under 5 MB are accepted.</small>
    <br />

    <button id="submit-receipt" class="btn btn-lg btn-primary" type="submit">Add Receipt</button>
  </form>
</body><|MERGE_RESOLUTION|>--- conflicted
+++ resolved
@@ -33,14 +33,6 @@
       required
     />
 
-<<<<<<< HEAD
-    <label for="store">Enter the store name:</label>
-    <input id="store-input" class="form-control" type="text" name="store" placeholder="Store" required />
-=======
-    <label for="date-input">Enter the transaction date:</label>
-    <input id="date-input" class="form-control" type="date" name="date" />
->>>>>>> 450b0042
-
     <label id="receipt-image-label" for="receipt-image-input">Upload a receipt image:</label>
     <div class="custom-file">
       <input
