--- conflicted
+++ resolved
@@ -15,56 +15,26 @@
 
 <script src="js/upload.js"></script>
 
-<<<<<<< HEAD
-<button id="cancel-button" class="ml-2 btn btn-info" type="button" onclick="cancelUpload()">Cancel</button>
-<h1>Upload a Receipt</h1>
-<br />
-
-<form id="upload-form" action="#" onsubmit="uploadReceipt(event)">
-  <label for="label">Enter tags for the receipt:</label>
-  <input
-    id="categories-input"
-    class="form-control"
-    type="text"
-    name="label"
-    placeholder="Category 1, Category 2, Category 3"
-    required
-  />
-
-  <label for="store">Enter the store name:</label>
-  <input id="store-input" class="form-control" type="text" name="store" placeholder="Store" required />
-
-  <label for="price">Enter the total price:</label>
-  <input
-    id="price-input"
-    class="form-control"
-    type="text"
-    name="price"
-    value="0.00"
-    min="0"
-    step="0.01"
-    onfocus="convertPricetoValue(event)"
-    onblur="formatCurrency(event)"
-    required
-  />
-
-  <label id="receipt-image-label" for="receipt-image-input">Upload a receipt image:</label>
-  <div class="custom-file">
-=======
 <body onload="loadDateInput()">
   <button id="cancel-button" class="ml-2 btn btn-info" type="button" onclick="cancelUpload()">Cancel</button>
   <h1>Upload a Receipt</h1>
   <br />
 
   <form id="upload-form" action="#" onsubmit="uploadReceipt(event)">
-    <label for="label">Enter a label for the receipt:</label>
-    <input id="label-input" class="form-control" type="text" name="label" placeholder="Receipt 1" required />
+    <label for="label">Enter tags for the receipt:</label>
+    <input
+      id="categories-input"
+      class="form-control"
+      type="text"
+      name="label"
+      placeholder="Category 1, Category 2, Category 3"
+      required
+    />
 
     <label for="store">Enter the store name:</label>
     <input id="store-input" class="form-control" type="text" name="store" placeholder="Store" required />
 
     <label for="price">Enter the total price:</label>
->>>>>>> 45a2ea15
     <input
       id="price-input"
       class="form-control"
