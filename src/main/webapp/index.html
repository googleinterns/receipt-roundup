<!DOCTYPE html>
<!-- Required meta tags -->
<meta charset="utf-8" />
<meta name="viewport" content="width=device-width, initial-scale=1" />

<!-- Bootstrap CSS -->
<link
  rel="stylesheet"
  href="https://stackpath.bootstrapcdn.com/bootstrap/4.5.0/css/bootstrap.min.css"
  integrity="sha384-9aIt2nRpC12Uk9gS9baDl411NQApFmC26EwAOH8WgZl5MYYxFfc+NcPb1dKGj7Sk"
  crossorigin="anonymous"
/>
<link
  rel="stylesheet"
  href="https://use.fontawesome.com/releases/v5.7.2/css/all.css"
  integrity="sha384-fnmOCqbTlWIlj8LyTjo7mOUStjsKC4pOpQbqyi7RrhN7udi9RwhKkMHpvLbHG9Sr"
  crossorigin="anonymous"
/>

<!-- Optional JavaScript -->
<!-- jQuery first, then Popper.js, then Bootstrap JS -->
<script
  src="https://code.jquery.com/jquery-3.5.1.slim.min.js"
  integrity="sha384-DfXdz2htPH0lsSSs5nCTpuj/zy4C+OGpamoFVy38MVBnE+IbbVYUew+OrCXaRkfj"
  crossorigin="anonymous"
></script>
<script
  src="https://cdn.jsdelivr.net/npm/popper.js@1.16.0/dist/umd/popper.min.js"
  integrity="sha384-Q6E9RHvbIyZFJoft+2mJbHaEWldlvI9IOYy5n3zV9zzTtmI3UksdQRVvoxMfooAo"
  crossorigin="anonymous"
></script>
<script
  src="https://stackpath.bootstrapcdn.com/bootstrap/4.5.0/js/bootstrap.min.js"
  integrity="sha384-OgVRvuATP1z7JjHLkuOU7Xw704+h835Lr+6QL9UvYjZE3Ipu6Tp75j7Bh/kR0JKI"
  crossorigin="anonymous"
></script>

<!-- daterangepicker.com -->
<script src="https://cdn.jsdelivr.net/jquery/latest/jquery.min.js"></script>
<script src="https://cdn.jsdelivr.net/momentjs/latest/moment.min.js"></script>
<script src="https://cdn.jsdelivr.net/npm/daterangepicker/daterangepicker.min.js"></script>
<link rel="stylesheet" type="text/css" href="https://cdn.jsdelivr.net/npm/daterangepicker/daterangepicker.css" />

<!-- Custom -->
<link rel="stylesheet" href="css/home.css" />
<script src="js/index.js"></script>

<title>Home</title>

<body onload="checkAuthentication()">
  <div class="container-fluid">
    <div class="row ml-1 mt-2">
      <div class="col-9">
        <div class="row">
          You are signed in as test@test.com
          <a id="logout-button" href="#" class="ml-2 btn btn-info">
            <span class="pull-right glyphicon glyphicon-log-out"></span> Log out
          </a>
        </div>
      </div>
      <div class="col-3">
        <a href="/upload.html" class="btn btn-info btn-sm float-right">
          <span class="glyphicon glyphicon-log-out"></span> Add a receipt
        </a>
      </div>
    </div>
    <h1 class="text-center">Home</h1>
    <form onsubmit="return false">
      <div class="row mb-4">
        <div class="col-md-4">
          <input
            class="form-control mr-sm-2"
            name="label"
            id="search-input"
            placeholder="Search"
            type="text"
            required
          />
        </div>
        <div class="col-md-4">
          <div id="reportrange" class="time-range-form">
            <i class="fa fa-calendar"></i>
            <span></span> <i class="fa fa-caret-down"></i>
          </div>
        </div>
        <div class="col-md-4">
          <button type="submit" class="btn btn-outline-success my-2 my-sm-0" onclick="searchReceipts()">
            Search
          </button>
        </div>
      </div>
<<<<<<< HEAD
      <img src="temp" alt="Receipt image" class="img-fluid receipt-img" />
      <div class="card-body">
        <div class="d-flex justify-content-between align-items-center">
          <div class="btn-group">
            <button type="button" class="btn btn-sm btn-outline-secondary">View</button>
            <button type="button" class="btn btn-sm btn-outline-secondary">Edit</button>
            <button id="delete" type="button" class="btn btn-sm btn-outline-secondary">Delete</button>
=======
    </form>
    <!-- The columns will automatically stack on top of each other when the screen is less than 768px wide. -->
    <div id="receipts-display" class="row"></div>
  </div>
  <template id="receipt-card-template">
    <div class="col-md-6">
      <div class="card mb-4 box-shadow">
        <p id="timestamp" class="card-text align-self-end"></p>
        <p id="store-name" class="card-text"></p>
        <p id="total" class="card-text"></p>
        <div class="row">
          <div class="col-4 d-flex justify-content-center">
            <h4><span id="c0" class="badge badge-pill badge-secondary">-</span></h4>
          </div>
          <div class="col-4 d-flex justify-content-center">
            <h4><span id="c1" class="badge badge-pill badge-secondary">-</span></h4>
          </div>
          <div class="col-4 d-flex justify-content-center">
            <h4><span id="c2" class="badge badge-pill badge-secondary">-</span></h4>
          </div>
        </div>
        <img src="temp" alt="Receipt image" class="img-fluid receipt-img" />
        <div class="card-body">
          <div class="d-flex justify-content-between align-items-center">
            <div class="btn-group">
              <button type="button" class="btn btn-sm btn-outline-secondary">View</button>
              <button type="button" class="btn btn-sm btn-outline-secondary">Edit</button>
              <button type="button" class="btn btn-sm btn-outline-secondary">Delete</button>
            </div>
>>>>>>> d03acec6
          </div>
        </div>
      </div>
    </div>
  </template>
  <template id="error-message-template">
    <div class="col-md-12 text-center error-message">
      <h3>Temp</h3>
    </div>
  </template>
</body><|MERGE_RESOLUTION|>--- conflicted
+++ resolved
@@ -89,15 +89,6 @@
           </button>
         </div>
       </div>
-<<<<<<< HEAD
-      <img src="temp" alt="Receipt image" class="img-fluid receipt-img" />
-      <div class="card-body">
-        <div class="d-flex justify-content-between align-items-center">
-          <div class="btn-group">
-            <button type="button" class="btn btn-sm btn-outline-secondary">View</button>
-            <button type="button" class="btn btn-sm btn-outline-secondary">Edit</button>
-            <button id="delete" type="button" class="btn btn-sm btn-outline-secondary">Delete</button>
-=======
     </form>
     <!-- The columns will automatically stack on top of each other when the screen is less than 768px wide. -->
     <div id="receipts-display" class="row"></div>
@@ -127,7 +118,6 @@
               <button type="button" class="btn btn-sm btn-outline-secondary">Edit</button>
               <button type="button" class="btn btn-sm btn-outline-secondary">Delete</button>
             </div>
->>>>>>> d03acec6
           </div>
         </div>
       </div>
