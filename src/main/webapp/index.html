--- conflicted
+++ resolved
@@ -52,21 +52,13 @@
 
 <title>Home</title>
 
-<<<<<<< HEAD
-<body onload="getAllReceipts()">
-=======
-<body onload="checkAuthentication()">
->>>>>>> 261480f3
+<body onload="checkAuthentication(); getAllReceipts();">
   <div class="container-fluid">
     <div class="row ml-1 mt-2">
       <div class="col-9">
         <div class="row">
           You are signed in as test@test.com
-<<<<<<< HEAD
-          <a href="#" class="ml-2 btn btn-info">
-=======
           <a id="logout-button" href="#" class="ml-2 btn btn-info">
->>>>>>> 261480f3
             <span class="pull-right glyphicon glyphicon-log-out"></span> Log out
           </a>
         </div>
@@ -79,7 +71,6 @@
     </div>
     <h1 class="text-center">Home</h1>
     <form onsubmit="return false">
-<<<<<<< HEAD
       <div class="row mb-4 search-bar vertical-center">
         <div class="col-md-2 d-flex justify-content-center pt-2">
           <input class="form-control mr-sm-2" name="category" id="category-input" placeholder="Category" type="text" />
@@ -121,44 +112,6 @@
     <div id="receipts-display" class="row"></div>
   </div>
 </body>
-<template id="receipt-card-template">
-  <div class="col-md-6">
-    <div class="card mb-4 box-shadow">
-      <p id="timestamp" class="card-text align-self-end mr-2"></p>
-      <p id="store-name" class="card-text ml-2"></p>
-      <p id="total" class="card-text ml-2"></p>
-      <div class="row">
-        <div class="col-4 d-flex justify-content-center">
-          <h4><span id="c0" class="badge badge-pill badge-secondary">-</span></h4>
-=======
-      <div class="row mb-4">
-        <div class="col-md-4">
-          <input
-            class="form-control mr-sm-2"
-            name="label"
-            id="search-input"
-            placeholder="Search"
-            type="text"
-            required
-          />
->>>>>>> 261480f3
-        </div>
-        <div class="col-md-4">
-          <div id="reportrange" class="time-range-form">
-            <i class="fa fa-calendar"></i>
-            <span></span> <i class="fa fa-caret-down"></i>
-          </div>
-        </div>
-        <div class="col-md-4">
-          <button type="submit" class="btn btn-outline-success my-2 my-sm-0" onclick="searchReceipts()">
-            Search
-          </button>
-        </div>
-      </div>
-    </form>
-    <!-- The columns will automatically stack on top of each other when the screen is less than 768px wide. -->
-    <div id="receipts-display" class="row"></div>
-  </div>
   <template id="receipt-card-template">
     <div class="col-md-6">
       <div class="card mb-4 box-shadow">
@@ -193,5 +146,4 @@
     <div class="col-md-12 text-center error-message">
       <h3>Temp</h3>
     </div>
-  </template>
-</body>+  </template>