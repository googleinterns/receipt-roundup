<!DOCTYPE html>
<!-- Required meta tags -->
<meta charset="utf-8" />
<meta name="viewport" content="width=device-width, initial-scale=1" />
<link rel="shortcut icon" href="img/favicon.png" type="image/x-icon" />

<!-- Bootstrap CSS -->
<link
  rel="stylesheet"
  href="https://stackpath.bootstrapcdn.com/bootstrap/4.5.0/css/bootstrap.min.css"
  integrity="sha384-9aIt2nRpC12Uk9gS9baDl411NQApFmC26EwAOH8WgZl5MYYxFfc+NcPb1dKGj7Sk"
  crossorigin="anonymous"
/>
<link
  rel="stylesheet"
  href="https://use.fontawesome.com/releases/v5.7.2/css/all.css"
  integrity="sha384-fnmOCqbTlWIlj8LyTjo7mOUStjsKC4pOpQbqyi7RrhN7udi9RwhKkMHpvLbHG9Sr"
  crossorigin="anonymous"
/>

<!-- Optional JavaScript -->
<!-- jQuery first, then Popper.js, then Bootstrap JS -->
<script
  src="https://code.jquery.com/jquery-3.5.1.slim.min.js"
  integrity="sha384-DfXdz2htPH0lsSSs5nCTpuj/zy4C+OGpamoFVy38MVBnE+IbbVYUew+OrCXaRkfj"
  crossorigin="anonymous"
></script>
<script
  src="https://cdn.jsdelivr.net/npm/popper.js@1.16.0/dist/umd/popper.min.js"
  integrity="sha384-Q6E9RHvbIyZFJoft+2mJbHaEWldlvI9IOYy5n3zV9zzTtmI3UksdQRVvoxMfooAo"
  crossorigin="anonymous"
></script>
<script
  src="https://stackpath.bootstrapcdn.com/bootstrap/4.5.0/js/bootstrap.min.js"
  integrity="sha384-OgVRvuATP1z7JjHLkuOU7Xw704+h835Lr+6QL9UvYjZE3Ipu6Tp75j7Bh/kR0JKI"
  crossorigin="anonymous"
></script>

<!-- daterangepicker.com -->
<script src="https://cdn.jsdelivr.net/jquery/latest/jquery.min.js"></script>
<script src="https://cdn.jsdelivr.net/momentjs/latest/moment.min.js"></script>
<script src="https://cdn.jsdelivr.net/npm/daterangepicker/daterangepicker.min.js"></script>
<link rel="stylesheet" type="text/css" href="https://cdn.jsdelivr.net/npm/daterangepicker/daterangepicker.css" />

<!-- noUiSlider-->
<script src="https://unpkg.com/nouislider@10.0.0/distribute/nouislider.min.js"></script>
<script src="https://unpkg.com/wnumb@1.1.0"></script>
<link rel="stylesheet" href="https://unpkg.com/nouislider@10.0.0/distribute/nouislider.min.css" />

<!-- Custom -->
<link rel="stylesheet" href="css/common.css" />
<link rel="stylesheet" href="css/home.css" />
<script src="js/common.js"></script>
<script src="js/index.js"></script>

<title>Home</title>

<body onload="load()">
  <div class="container-fluid">
    <div class="row ml-1 mt-2">
      <div class="col-6">
        <div class="row">
          <a id="logout-button" href="#" class="btn btn-info mr-2 btn-sm">Log out</a>
          <p class="my-auto" id="user-display"></p>
        </div>
      </div>
      <div class="col-6">
        <div class="row justify-content-end">
          <div class="col-auto mb-2">
            <a href="/analytics.html" class="btn btn-info btn-sm">Spending analytics</a>
          </div>
          <div class="col-auto">
            <a href="/upload.html" class="btn btn-info btn-sm">Add a receipt</a>
          </div>
        </div>
      </div>
    </div>
    <h1 class="text-center">Home</h1>
    <form onsubmit="return false" class="search-bar">
      <div class="row vertical-center ml-1 mr-1">
        <div class="col-md-2 d-flex justify-content-center pt-2">
          <input class="form-control mr-sm-2" name="category" id="category-input" placeholder="Category" type="text" />
        </div>
        <div class="col-md-3 d-flex justify-content-center pt-2">
          <div id="reportrange" class="time-range-form">
            <i class="fa fa-calendar"></i>
            <span id="date-range-input"></span> <i class="fa fa-caret-down"></i>
          </div>
        </div>
        <div class="col-md-2 d-flex justify-content-center pt-2">
          <input class="form-control mr-sm-2" name="store-name" id="store-name-input" placeholder="Store" type="text" />
        </div>
        <div class="col-md-4 pt-2">
          <div class="slider-keypress"></div>
          <div class="row d-flex justify-content-center vertical-center">
            <div class="col-auto no-padding">
              <p class="pr-1 my-auto">Min $</p>
            </div>
            <div class="col-4 no-padding">
              <input type="text" id="min-price-input" class="input-with-keypress-0 form-control mr-sm-2" />
            </div>
            <div class="col-auto no-padding">
              <p class="pl-2 pr-1 my-auto">Max $</p>
            </div>
            <div class="col-4 no-padding">
              <input type="text" id="max-price-input" class="input-with-keypress-1 form-control mr-sm-2" />
            </div>
          </div>
        </div>
        <div class="col-md-1">
<<<<<<< HEAD
          <button type="submit" class="btn btn-outline-success my-2 my-sm-0" onclick="getMatchingReceipts()">
=======
          <button type="submit" class="btn btn-outline-info btn-md mt-2 mb-2" onclick="searchReceipts()">
>>>>>>> bad3a65d
            Search
          </button>
        </div>
      </div>
    </form>
    <!-- The columns will automatically stack on top of each other when the screen is less than 768px wide. -->
<<<<<<< HEAD
    <div id="receipts-display" class="row"></div>
    <div class="row">
      <div class="col-6 d-flex justify-content-end pb-4">
        <button type="button" class="btn btn-info" onclick="getPreviousPageOfReceipts()">&lt; Back</button>
      </div>
      <div class="col-6 d-flex justify-content-start pb-4">
        <button type="button" class="btn btn-info" onclick="getNextPageOfReceipts()">Next &gt;</button>
      </div>
    </div>
=======
    <div id="receipts-display" class="row mt-4"></div>
>>>>>>> bad3a65d
  </div>
</body>
<template id="receipt-card-template">
  <div class="col-md-6">
    <div class="card mb-4 box-shadow">
      <p id="timestamp" class="card-text align-self-end mr-2"></p>
      <p id="store-name" class="card-text ml-2"></p>
      <p id="total" class="card-text ml-2"></p>
      <div id="categories-container" class="row d-flex justify-content-center"></div>
      <img src="temp" alt="Receipt image" class="img-fluid receipt-img" />
      <div class="card-body">
        <div class="d-flex justify-content-between align-items-center">
          <div class="btn-toolbar">
            <div class="btn-group mr-2">
              <button id="edit" type="button" class="btn btn-sm btn-info"><img src="img/edit.svg" alt="Edit" /></button>
            </div>
            <div class="btn-group">
              <button id="delete" type="button" class="btn btn-sm btn-info">
                <img src="img/delete.svg" alt="Delete" />
              </button>
            </div>
          </div>
        </div>
      </div>
    </div>
  </div>
</template>
<template id="error-message-template">
  <div class="col-md-12 text-center error-message">
    <h3>Temp</h3>
  </div>
</template>
<template id="category-template">
  <div class="col-auto d-flex justify-content-center">
    <h4><span id="category-name" class="badge badge-pill badge-secondary">-</span></h4>
  </div>
</template><|MERGE_RESOLUTION|>--- conflicted
+++ resolved
@@ -108,30 +108,14 @@
           </div>
         </div>
         <div class="col-md-1">
-<<<<<<< HEAD
           <button type="submit" class="btn btn-outline-success my-2 my-sm-0" onclick="getMatchingReceipts()">
-=======
-          <button type="submit" class="btn btn-outline-info btn-md mt-2 mb-2" onclick="searchReceipts()">
->>>>>>> bad3a65d
             Search
           </button>
         </div>
       </div>
     </form>
     <!-- The columns will automatically stack on top of each other when the screen is less than 768px wide. -->
-<<<<<<< HEAD
-    <div id="receipts-display" class="row"></div>
-    <div class="row">
-      <div class="col-6 d-flex justify-content-end pb-4">
-        <button type="button" class="btn btn-info" onclick="getPreviousPageOfReceipts()">&lt; Back</button>
-      </div>
-      <div class="col-6 d-flex justify-content-start pb-4">
-        <button type="button" class="btn btn-info" onclick="getNextPageOfReceipts()">Next &gt;</button>
-      </div>
-    </div>
-=======
     <div id="receipts-display" class="row mt-4"></div>
->>>>>>> bad3a65d
   </div>
 </body>
 <template id="receipt-card-template">
