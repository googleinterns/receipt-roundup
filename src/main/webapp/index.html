--- conflicted
+++ resolved
@@ -124,21 +124,7 @@
       <p id="timestamp" class="card-text align-self-end mr-2"></p>
       <p id="store-name" class="card-text ml-2"></p>
       <p id="total" class="card-text ml-2"></p>
-<<<<<<< HEAD
       <div id="categories-container" class="row d-flex justify-content-center"></div>
-=======
-      <div class="row d-flex justify-content-center">
-        <div class="col-auto d-flex justify-content-center">
-          <h4><span id="c0" class="badge badge-pill badge-info">-</span></h4>
-        </div>
-        <div class="col-auto d-flex justify-content-center">
-          <h4><span id="c1" class="badge badge-pill badge-info">-</span></h4>
-        </div>
-        <div class="col-auto d-flex justify-content-center">
-          <h4><span id="c2" class="badge badge-pill badge-info">-</span></h4>
-        </div>
-      </div>
->>>>>>> ce0634a4
       <img src="temp" alt="Receipt image" class="img-fluid receipt-img" />
       <div class="card-body">
         <div class="d-flex justify-content-between align-items-center">
