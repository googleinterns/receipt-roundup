--- conflicted
+++ resolved
@@ -48,17 +48,9 @@
 
 /** Builds the div element for a category along with its children. */
 function buildCategoryElement(category) {
-<<<<<<< HEAD
-  const categoryElement = document.createElement('div');
-  categoryElement.className = 'col d-flex justify-content-center';
-  categoryElement.innerHTML =
-      '<h4><span class="badge badge-pill badge-secondary text-wrap">' +
-      `${category}</span></h4>`;
-=======
   const categoryElement =
       document.querySelector('#category-template').content.cloneNode(true);
   categoryElement.querySelector('#category-name').innerText = category;
->>>>>>> ce5a72e0
 
   return categoryElement;
 }
