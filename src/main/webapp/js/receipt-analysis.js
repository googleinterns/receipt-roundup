// Copyright 2019 Google LLC
//
// Licensed under the Apache License, Version 2.0 (the "License");
// you may not use this file except in compliance with the License.
// You may obtain a copy of the License at
//
//     https://www.apache.org/licenses/LICENSE-2.0
//
// Unless required by applicable law or agreed to in writing, software
// distributed under the License is distributed on an "AS IS" BASIS,
// WITHOUT WARRANTIES OR CONDITIONS OF ANY KIND, either express or implied.
// See the License for the specific language governing permissions and
// limitations under the License.

/**
 * Loads the page if the user is logged in. Otherwise, redirects to the
 * login page.
 */
function load() {
  /* global loadPage */
  loadPage(loadReceiptAnalysis);  // From js/common.js.
}

/** Fetches receipt properties from the server and adds them to the page. */
function loadReceiptAnalysis() {
  const parameters = new URLSearchParams(location.search);

  const date = getDateFromTimestamp(parameters.get('timestamp'));
  const storeName = capitalizeFirstLetters(parameters.get('store'));
  const total = parameters.get('price');
  const categories =
      capitalizeFirstLetters(parameters.get('categories').replace(/,/gi, ', '));
  const imageUrl = parameters.get('image-url');

  document.getElementById('date').innerText = `Transaction Date: ${date}`;
  document.getElementById('store-input').value = storeName;
  document.getElementById('total').innerText = `Total Price: $${total}`;
  document.getElementById('categories-input').value = categories;

  document.getElementById('receipt-image').src = imageUrl;
}

/** Converts a timestamp string into the equivalent date string. */
function getDateFromTimestamp(timestamp) {
  const time = parseInt(timestamp);

  // Only return the year, month, and day
  return new Date(time).toISOString().substring(0, 10);
}

/** Builds the div element for a category along with its children. */
function buildCategoryElement(category) {
  const categoryElement =
      document.querySelector('#category-template').content.cloneNode(true);
  categoryElement.querySelector('#category-name').innerText = category;

  return categoryElement;
}

/**
 * Sends a request to update the receipt.
 */
async function updateReceipt(event) {
  // Prevent the default action of reloading the page on form submission.
  event.preventDefault();

  // TODO: Get other input values.
  const store = document.getElementById('store-input').value;
  const categories = document.getElementById('categories-input').value;

  const formData = new FormData();

  formData.append('store', store);

  createCategoryList(categories).forEach((category) => {
    formData.append('categories', category);
  });

  // TODO: Send request to servlet.
}

<<<<<<< HEAD
/** Capitalizes the first letter of each word in a string. */
=======
/**
 * Capitalizes the first letter of each word in a string.
 * TODO: Move this function to a shared JS file.
 */
>>>>>>> b51c880f
function capitalizeFirstLetters(lowercasedString) {
  return lowercasedString.split(' ')
      .map((word) => word.charAt(0).toUpperCase() + word.slice(1))
      .join(' ');
}

/** Converts the comma-separated categories string into a list of categories. */
function createCategoryList(categories) {
  return categories.split(',').map((category) => category.trim());
}<|MERGE_RESOLUTION|>--- conflicted
+++ resolved
@@ -79,14 +79,10 @@
   // TODO: Send request to servlet.
 }
 
-<<<<<<< HEAD
-/** Capitalizes the first letter of each word in a string. */
-=======
 /**
  * Capitalizes the first letter of each word in a string.
  * TODO: Move this function to a shared JS file.
  */
->>>>>>> b51c880f
 function capitalizeFirstLetters(lowercasedString) {
   return lowercasedString.split(' ')
       .map((word) => word.charAt(0).toUpperCase() + word.slice(1))
