// Copyright 2019 Google LLC
//
// Licensed under the Apache License, Version 2.0 (the "License");
// you may not use this file except in compliance with the License.
// You may obtain a copy of the License at
//
//     https://www.apache.org/licenses/LICENSE-2.0
//
// Unless required by applicable law or agreed to in writing, software
// distributed under the License is distributed on an "AS IS" BASIS,
// WITHOUT WARRANTIES OR CONDITIONS OF ANY KIND, either express or implied.
// See the License for the specific language governing permissions and
// limitations under the License.

/* global capitalizeFirstLetters */

/**
 * Loads the page if the user is logged in. Otherwise, redirects to the
 * login page.
 */
function load() {
  /* global loadPage */
  loadPage(loadReceiptAnalysis);  // From js/common.js.
}

/** Fetches receipt properties from the server and adds them to the page. */
function loadReceiptAnalysis() {
  const parameters = new URLSearchParams(location.search);

  const date = getDateFromTimestamp(parameters.get('timestamp'));
  const storeName = capitalizeFirstLetters(parameters.get('store'));
  const price = parameters.get('price');
  const categories =
      capitalizeFirstLetters(parameters.get('categories').replace(/,/gi, ', '));
  const imageUrl = parameters.get('image-url');

  document.getElementById('date-input').value = date;
  document.getElementById('store-input').value = storeName;
  document.getElementById('price-input').value = `$${price}`;
  document.getElementById('categories-input').value = categories;

  document.getElementById('receipt-image').src = imageUrl;
}

/** Converts a timestamp string into the equivalent date string. */
function getDateFromTimestamp(timestamp) {
  const time = parseInt(timestamp);

  // Only return the year, month, and day
  return new Date(time).toISOString().substring(0, 10);
}

/** Builds the div element for a category along with its children. */
function buildCategoryElement(category) {
  const categoryElement =
      document.querySelector('#category-template').content.cloneNode(true);
  categoryElement.querySelector('#category-name').innerText = category;

  return categoryElement;
}

/**
 * Sends a request to update the receipt.
 */
async function updateReceipt(event) {
  // Prevent the default action of reloading the page on form submission.
  event.preventDefault();

  // TODO: Get receipt ID from URL.
  const date = document.getElementById('date-input').valueAsNumber;
  const store = document.getElementById('store-input').value;
  const price =
      convertStringToNumber(document.getElementById('price-input').value);
  const categories = document.getElementById('categories-input').value;

  const formData = new FormData();

  formData.append('date', date);
  formData.append('store', store);
  formData.append('price', price);

  createCategoryList(categories).forEach((category) => {
    formData.append('categories', category);
  });

  // TODO: Send request to servlet.
<<<<<<< HEAD
=======
}

/**
 * Capitalizes the first letter of each word in a string.
 * TODO: Move this function to a shared JS file.
 */
function capitalizeFirstLetters(lowercasedString) {
  return lowercasedString.split(' ')
      .map((word) => word.charAt(0).toUpperCase() + word.slice(1))
      .join(' ');
}

/** Converts the comma-separated categories string into a list of categories. */
function createCategoryList(categories) {
  return categories.split(',').map((category) => category.trim());
}

/**
 * Converts the formatted price back to a number when the user
 * selects the price input.
 */
function convertPricetoValue(event) {
  const value = event.target.value;
  event.target.value = value ? convertStringToNumber(value) : '';
}

/**
 * Converts a string value into a number, removing all non-numeric characters.
 */
function convertStringToNumber(string) {
  return Number(String(string).replace(/[^0-9.]+/g, ''));
}

/**
 * Converts the number inputted by the user to a formatted string when
 * the user unfocuses from the price input.
 */
function formatCurrency(event) {
  const value = event.target.value;

  if (value) {
    event.target.value =
        convertStringToNumber(value).toLocaleString(undefined, {
          maximumFractionDigits: 2,
          currency: 'USD',
          style: 'currency',
          currencyDisplay: 'symbol',
        });
  } else {
    event.target.value = '';
  }
>>>>>>> 0c1de9f9
}<|MERGE_RESOLUTION|>--- conflicted
+++ resolved
@@ -84,18 +84,6 @@
   });
 
   // TODO: Send request to servlet.
-<<<<<<< HEAD
-=======
-}
-
-/**
- * Capitalizes the first letter of each word in a string.
- * TODO: Move this function to a shared JS file.
- */
-function capitalizeFirstLetters(lowercasedString) {
-  return lowercasedString.split(' ')
-      .map((word) => word.charAt(0).toUpperCase() + word.slice(1))
-      .join(' ');
 }
 
 /** Converts the comma-separated categories string into a list of categories. */
@@ -137,5 +125,4 @@
   } else {
     event.target.value = '';
   }
->>>>>>> 0c1de9f9
 }