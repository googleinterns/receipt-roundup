// Copyright 2019 Google LLC
//
// Licensed under the Apache License, Version 2.0 (the "License");
// you may not use this file except in compliance with the License.
// You may obtain a copy of the License at
//
//     https://www.apache.org/licenses/LICENSE-2.0
//
// Unless required by applicable law or agreed to in writing, software
// distributed under the License is distributed on an "AS IS" BASIS,
// WITHOUT WARRANTIES OR CONDITIONS OF ANY KIND, either express or implied.
// See the License for the specific language governing permissions and
// limitations under the License.

/**
<<<<<<< HEAD
 * Redirects the user back to the home page when the cancel button is clicked.
 */
function cancelUpload() {
  window.location.href = 'index.html';
}

/**
 * Verifies that the user is logged in.
 */
function loadPage() {
  checkAuthentication();
=======
 * Verifies that the user is logged in and sets the date input to the current
 * date.
 */
async function load() {
  /* global loadPage */
  loadPage(loadDateInput);  // From js/common.js
>>>>>>> 450b0042
}

/**
 * Redirects the user back to the home page when the cancel button is clicked.
 */
function cancelUpload() {
  window.location.href = 'index.html';
}

/**
 * Sends a request to add a receipt to Blobstore then redirects to the receipt
 * analysis page.
 */
async function uploadReceipt(event) {
  // Prevent the default action of reloading the page on form submission.
  event.preventDefault();

  const fileInput = document.getElementById('receipt-image-input');
  if (fileInput.files.length === 0) {
    alert('A JPEG image is required.');
    return;
  }

  // Change to the loading cursor and disable the submit button.
  document.body.style.cursor = 'wait';
  const submitButton = document.getElementById('submit-receipt');
  submitButton.disabled = true;

  const uploadUrl = await fetchBlobstoreUrl();
  const categories = document.getElementById('categories-input').value;
<<<<<<< HEAD
  const store = document.getElementById('store-input').value;
=======
  const date = document.getElementById('date-input').valueAsNumber;
>>>>>>> 450b0042
  const image = fileInput.files[0];

  const formData = new FormData();
  createCategoryList(categories).forEach((category) => {
    formData.append('categories', category);
  });
<<<<<<< HEAD
  formData.append('store', store);
=======
  formData.append('date', date);
>>>>>>> 450b0042
  formData.append('receipt-image', image);

  const response = await fetch(uploadUrl, {method: 'POST', body: formData});

  // Restore the cursor after the upload request has loaded.
  document.body.style.cursor = 'default';

  // Create an alert and re-enable the submit button if there is an error.
  if (response.status !== 200) {
    alert(await response.text());
    submitButton.disabled = false;
    return;
  }

  const json = (await response.json()).propertyMap;
  const params = new URLSearchParams();
  params.append('categories', json.categories);
  params.append('image-url', json.imageUrl);
  params.append('price', json.price);
  params.append('store', json.store);
  params.append('timestamp', json.timestamp);

  // Redirect to the receipt analysis page.
  window.location.href = `/receipt-analysis.html?${params.toString()}`;
}

/**
 * Gets a Blobstore upload URL for uploading a receipt image.
 * @return {string} A Blobstore upload URL.
 */
async function fetchBlobstoreUrl() {
  const response = await fetch('/upload-receipt');
  const imageUploadUrl = await response.text();
  return imageUploadUrl;
}

/**
 * Converts the comma-separated categories string into a list of categories.
 * @return {(string|Array)} List of categories.
 */
function createCategoryList(categories) {
  return categories.split(',').map((category) => category.trim());
}

/**
 * Adds the selected file name to the input label and checks that the size of
 * the uploaded file is within the limit.
 */
function displayFileName() {
  const fileLabel = document.getElementById('receipt-filename-label');
  const DEFAULT_FILE_LABEL = 'Choose file';

  if (checkFileSize()) {
    const fileInput = document.getElementById('receipt-image-input');
    const fileName = fileInput.value.split('\\').pop();
    fileLabel.innerText = fileName;
  } else {
    fileLabel.innerText = DEFAULT_FILE_LABEL;
  }
}

/**
 * Displays an error message if the user selects a file larger than 5 MB.
 * @return {boolean} Whether a file is selected and has size less than 5 MB.
 */
function checkFileSize() {
  const fileInput = document.getElementById('receipt-image-input');
  const MAX_FILE_SIZE_BYTES = 5 * 1024 * 1024;

  // Return if the user did not select a file.
  if (fileInput.files.length === 0) {
    return false;
  }

  if (fileInput.files[0].size > MAX_FILE_SIZE_BYTES) {
    alert('The selected file exceeds the maximum file size of 5 MB.');
    fileInput.value = '';
    return false;
  }

  return true;
}<|MERGE_RESOLUTION|>--- conflicted
+++ resolved
@@ -13,26 +13,11 @@
 // limitations under the License.
 
 /**
-<<<<<<< HEAD
- * Redirects the user back to the home page when the cancel button is clicked.
- */
-function cancelUpload() {
-  window.location.href = 'index.html';
-}
-
-/**
  * Verifies that the user is logged in.
- */
-function loadPage() {
-  checkAuthentication();
-=======
- * Verifies that the user is logged in and sets the date input to the current
- * date.
  */
 async function load() {
   /* global loadPage */
   loadPage(loadDateInput);  // From js/common.js
->>>>>>> 450b0042
 }
 
 /**
@@ -63,22 +48,12 @@
 
   const uploadUrl = await fetchBlobstoreUrl();
   const categories = document.getElementById('categories-input').value;
-<<<<<<< HEAD
-  const store = document.getElementById('store-input').value;
-=======
-  const date = document.getElementById('date-input').valueAsNumber;
->>>>>>> 450b0042
   const image = fileInput.files[0];
 
   const formData = new FormData();
   createCategoryList(categories).forEach((category) => {
     formData.append('categories', category);
   });
-<<<<<<< HEAD
-  formData.append('store', store);
-=======
-  formData.append('date', date);
->>>>>>> 450b0042
   formData.append('receipt-image', image);
 
   const response = await fetch(uploadUrl, {method: 'POST', body: formData});
