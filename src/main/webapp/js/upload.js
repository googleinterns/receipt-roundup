--- conflicted
+++ resolved
@@ -34,23 +34,17 @@
 
   const uploadUrl = fetchBlobstoreUrl();
   const label = document.getElementById('label-input').value;
-<<<<<<< HEAD
   const store = document.getElementById('store-input').value;
   const price =
       convertStringToNumber(document.getElementById('price-input').value);
-=======
   const date = document.getElementById('date-input').valueAsNumber;
->>>>>>> 45a2ea15
   const image = fileInput.files[0];
 
   const formData = new FormData();
   formData.append('label', label);
-<<<<<<< HEAD
   formData.append('store', store);
   formData.append('price', price);
-=======
   formData.append('date', date);
->>>>>>> 45a2ea15
   formData.append('receipt-image', image);
 
   const response = await fetch(uploadUrl, {method: 'POST', body: formData});
