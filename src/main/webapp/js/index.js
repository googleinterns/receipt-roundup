--- conflicted
+++ resolved
@@ -27,7 +27,6 @@
 /** Fetches matching receipts from the server and adds them to the DOM. */
 async function searchReceipts() {
   const params = new URLSearchParams();
-<<<<<<< HEAD
   params.append('isNewLoad', 'false');
   params.append('category', document.getElementById('category-input').value);
   params.append(
@@ -37,10 +36,7 @@
   params.append('max', document.getElementById('max-price-input').value);
   const dateTimeFormat = new Intl.DateTimeFormat();
   params.append('timeZoneId', dateTimeFormat.resolvedOptions().timeZone);
-
-=======
-  params.append('category', document.getElementById('category-input').value);
->>>>>>> be87d0b7
+  
   const response = await fetch('/search-receipts?' + params.toString());
   const receipts = await response.json();
 
