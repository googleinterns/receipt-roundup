--- conflicted
+++ resolved
@@ -17,7 +17,6 @@
   const params = new URLSearchParams();
   params.append('isNewLoad', 'true');
 
-<<<<<<< HEAD
   const response = await fetch('/search-receipts?' + params.toString());
   const receipts = await response.json();
 
@@ -25,8 +24,6 @@
   displayReceipts(receipts);
 }
 
-/** Fetches matching receipts from the server and adds them to the DOM. */
-=======
 /** Fetches the login status and adds a URL to the logout button. */
 async function checkAuthentication() {
   const response = await fetch('/login-status');
@@ -41,8 +38,7 @@
   logoutButton.href = account.logoutUrl;
 }
 
-/** Fetches receipts from the server and adds them to the DOM. */
->>>>>>> 261480f3
+/** Fetches matching receipts from the server and adds them to the DOM. */
 async function searchReceipts() {
   const params = new URLSearchParams();
   params.append('isNewLoad', 'false');
@@ -84,26 +80,15 @@
 
 /**
  * Creates error message based on existing HTML template.
-<<<<<<< HEAD
  */
 function createErrorMessageElement() {
-=======
- * @param {string} label User-entered label.
- */
-function createErrorMessageElement(label) {
->>>>>>> 261480f3
   // Clone error message from template.
   const errorMessageClone =
       document.querySelector('#error-message-template').content.cloneNode(true);
 
   // Fill in template fields with correct information.
   errorMessageClone.querySelector('h3').innerText =
-<<<<<<< HEAD
       'Sorry, no results found. Please try again or refine your search.';
-=======
-      `Sorry, no results found for "${label}". ` +
-      `Please try your search again or try a different query.`;
->>>>>>> 261480f3
 
   // Attach error message clone to parent div.
   document.getElementById('receipts-display').appendChild(errorMessageClone);
@@ -144,13 +129,13 @@
   document.getElementById('receipts-display').appendChild(receiptCardClone);
 }
 
-<<<<<<< HEAD
 /** Capitalize the first letter of each word in a string. */
 function capitalizeFirstLetters(lowercasedString) {
   return lowercasedString.split(' ')
       .map((word) => word.charAt(0).toUpperCase() + word.slice(1))
       .join(' ');
-=======
+}
+
 /**
  * Attaches event listener to delete button.
  * @param {Receipt} receipt A Receipt datastore object.
@@ -173,7 +158,6 @@
   const params = new URLSearchParams();
   params.append('id', receipt.id);
   await fetch('/delete-receipt', {method: 'POST', body: params});
->>>>>>> 261480f3
 }
 
 /**
