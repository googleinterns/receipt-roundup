--- conflicted
+++ resolved
@@ -27,12 +27,8 @@
 /** Fetches matching receipts from the server and adds them to the DOM. */
 async function searchReceipts() {
   const params = new URLSearchParams();
-<<<<<<< HEAD
   params.append('isNewLoad', 'false');
-  params.append('categories', document.getElementById('category-input').value);
-=======
   params.append('category', document.getElementById('category-input').value);
->>>>>>> d642772f
   params.append(
       'dateRange', document.getElementById('date-range-input').textContent);
   params.append('store', document.getElementById('store-name-input').value);
