--- conflicted
+++ resolved
@@ -36,15 +36,7 @@
  */
 function getAllReceipts() {
   const params = new URLSearchParams();
-<<<<<<< HEAD
   params.append('isPageLoad', 'true');
-
-  const response = await fetch(`/search-receipts?${params.toString()}`);
-  const receipts = await response.json();
-=======
-  params.append('isNewSearch', 'true');
-  params.append('isPageLoad', 'true');
->>>>>>> 3845aca8
 
   searchReceipts(params);
 }
@@ -52,10 +44,7 @@
 /** Fetches matching receipts from the server and adds them to the DOM. */
 function getMatchingReceipts() {
   const params = new URLSearchParams();
-<<<<<<< HEAD
-=======
   params.append('isNewSearch', 'true');
->>>>>>> 3845aca8
   params.append('isPageLoad', 'false');
   params.append('category', document.getElementById('category-input').value);
   params.append(
@@ -72,6 +61,7 @@
 /** Fetches next receipts page from the server and adds it to the DOM. */
 function getNextPageOfReceipts() {
   const params = new URLSearchParams();
+  params.append('isPageLoad', 'false');
   params.append('isNewSearch', 'false');
   params.append('getNextPage', 'true');
 
@@ -82,7 +72,9 @@
 /** Fetches previous receipts page from the server and adds it to the DOM. */
 function getPreviousPageOfReceipts() {
   const params = new URLSearchParams();
+  params.append('isPageLoad', 'false');
   params.append('isNewSearch', 'false');
+  params.append('getNextPage', 'false');
   params.append('getPreviousPage', 'true');
 
   searchReceipts(params);
