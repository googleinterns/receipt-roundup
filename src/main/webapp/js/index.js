// Copyright 2019 Google LLC
//
// Licensed under the Apache License, Version 2.0 (the "License");
// you may not use this file except in compliance with the License.
// You may obtain a copy of the License at
//
//     https://www.apache.org/licenses/LICENSE-2.0
//
// Unless required by applicable law or agreed to in writing, software
// distributed under the License is distributed on an "AS IS" BASIS,
// WITHOUT WARRANTIES OR CONDITIONS OF ANY KIND, either express or implied.
// See the License for the specific language governing permissions and
// limitations under the License.

/* global capitalizeFirstLetters, loadPage */

let encodedCursor;
let isPageLoad;

/** Checks if user is logged in then loads the logout button and receipts. */
function load() {
  loadPage(getAllReceipts, loadLogoutButton);  // From js/common.js
}

/**
 * Adds a URL to the logout button and displays user's email.
 * @param {object} account
 */
async function loadLogoutButton(account) {
  document.getElementById('logout-button').href = account.logoutUrl;

  document.getElementById('user-display').innerHTML = `${account.email}`;
}

<<<<<<< HEAD
/**
 * Fetches all receipts from the server and adds them to the DOM.
 * This will only be called on page load.
 */
function getAllReceipts() {
=======
/** Fetches all receipts from the server and adds them to the DOM. */
async function getAllReceipts() {
  document.body.style.cursor = 'wait';

>>>>>>> bad3a65d
  const params = new URLSearchParams();
  isPageLoad = true;
  params.append('isPageLoad', isPageLoad);

<<<<<<< HEAD
  searchReceipts(params);
}

/** Fetches matching receipts from the server and adds them to the DOM. */
function getMatchingReceipts() {
  const params = new URLSearchParams();
  isPageLoad = false;
  params.append('isPageLoad', isPageLoad);
  appendQueryInformation(params);

  searchReceipts(params);
}

/** Fetches next receipts page from the server and adds it to the DOM. */
function getNextPageOfReceipts() {
=======
  clearExistingDisplay();
  displayReceipts(receipts);
  document.body.style.cursor = 'default';
}

/** Fetches matching receipts from the server and adds them to the DOM. */
async function searchReceipts() {
  document.body.style.cursor = 'wait';

>>>>>>> bad3a65d
  const params = new URLSearchParams();
  params.append('isPageLoad', isPageLoad);
  params.append('getNextPage', 'true');
  params.append('encodedCursor', encodedCursor);
  appendQueryInformation(params);

  searchReceipts(params);
  scrollToTop();
}

/** Fetches previous receipts page from the server and adds it to the DOM. */
function getPreviousPageOfReceipts() {
  const params = new URLSearchParams();
  params.append('isPageLoad', isPageLoad);
  params.append('getNextPage', 'false');
  params.append('getPreviousPage', 'true');
  params.append('encodedCursor', encodedCursor);
  appendQueryInformation(params);

  searchReceipts(params);
  scrollToTop();
}

/** Attaches search query information to params to be sent to the server. */
function appendQueryInformation(params) {
  params.append('category', document.getElementById('category-input').value);
  params.append(
      'dateRange', document.getElementById('date-range-input').textContent);
  params.append('store', document.getElementById('store-name-input').value);
  params.append('min', document.getElementById('min-price-input').value);
  params.append('max', document.getElementById('max-price-input').value);
  const dateTimeFormat = new Intl.DateTimeFormat();
  params.append('timeZoneId', dateTimeFormat.resolvedOptions().timeZone);
}

/**
 * Searches receipts based on user query.
 * @param {URLSearchParams} params To be used in query string.
 */
async function searchReceipts(params) {
  const response = await fetch(`/search-receipts?${params.toString()}`);
  const info = await response.json();

  const receipts = info.matchingReceipts;
  encodedCursor = info.encodedCursor;

  clearExistingDisplay();
  displayReceipts(receipts);
  document.body.style.cursor = 'default';
}

/** Scrolls to the top of the page. */
function scrollToTop() {
  document.body.scrollTop = 0;             // For Safari
  document.documentElement.scrollTop = 0;  // For Chrome, Firefox, IE and Opera
}

/** Clears out receipts display including old receipts and error messages. */
function clearExistingDisplay() {
  document.getElementById('receipts-display').innerHTML = '';
}

/**
 * Populates receipt display with newly queried receipts.
 * @param {JSON Object} receipts Receipts returned from search query.
 */
function displayReceipts(receipts) {
  // If no receipts returned, display an error message. Else, display receipts.
  if (Object.keys(receipts).length == 0) {
    createErrorMessageElement();
  } else {
    receipts.forEach((receipt) => {
      createReceiptCardElement(receipt);
    });
  }
}

/** Creates error message based on existing HTML template. */
function createErrorMessageElement() {
  // Clone error message from template.
  const errorMessageClone =
      document.querySelector('#error-message-template').content.cloneNode(true);

  // Fill in template fields with correct information.
  errorMessageClone.querySelector('h3').innerText =
      'Sorry, no results found. Please try again or refine your search.';

  // Attach error message clone to parent div.
  document.getElementById('receipts-display').appendChild(errorMessageClone);
}

/**
 * Creates receipt card based on existing HTML template.
 * This card displays transaction date, store name, trasaction total,
 * categories, receipt photo, and view/edit/delete buttons.
 * @param {Receipt} receipt A Receipt datastore object.
 */
function createReceiptCardElement(receipt) {
  // Clone receipt card from template.
  const receiptCardClone =
      document.querySelector('#receipt-card-template').content.cloneNode(true);

  // Fill in template fields with correct information.
  const date = new Date(receipt.timestamp);
  receiptCardClone.querySelector('#timestamp').innerText =
      date.toUTCString().substring(0, 16);
  receiptCardClone.querySelector('#store-name').innerText =
      capitalizeFirstLetters(receipt.store);
  receiptCardClone.querySelector('#total').innerText =
      `Total: $${receipt.price.toFixed(2)}`;

  const categoriesContainer =
      receiptCardClone.getElementById('categories-container');

  const categories = Array.from(receipt.categories);
  for (let i = 0; i < categories.length && i < 3; i++) {
    categoriesContainer.appendChild(createCategoryElement(categories[i]));
  }

  receiptCardClone.querySelector('img').src = receipt.imageUrl;
  receiptCardClone.querySelector('.col-md-6').id = receipt.id;

  // Attach listeners to trigger the deletion and editing of this receipt.
  attachDeleteButtonEventListener(receipt, receiptCardClone);
  attachEditButtonEventListener(receipt, receiptCardClone);

  // Attach receipt card clone to parent div.
  document.getElementById('receipts-display').appendChild(receiptCardClone);
}

/** Creates the div element for a category along with its children. */
function createCategoryElement(category) {
  category = capitalizeFirstLetters(category);
  const categoryElement =
      document.querySelector('#category-template').content.cloneNode(true);
  categoryElement.querySelector('#category-name').innerText = category;

  return categoryElement;
}

/**
 * Attaches event listener to delete button.
 * @param {Receipt} receipt A Receipt datastore object.
 * @param {receiptCardClone} DocumentFragment Receipt card wrapper.
 */
function attachDeleteButtonEventListener(receipt, receiptCardClone) {
  receiptCardClone.querySelector('#delete').addEventListener('click', () => {
    // Display a pop-up to the user confirming the deletion of the receipt.
    const selection = confirm(
        'Are you sure you want to delete this receipt? This cannot be undone.');
    if (selection) {
      deleteReceipt(receipt);
      document.getElementById(receipt.id).remove();
    }
  });
}

/** Tells the server to delete the receipt. */
async function deleteReceipt(receipt) {
  const params = new URLSearchParams();
  params.append('id', receipt.id);
  await fetch('/delete-receipt', {method: 'POST', body: params});
}

/**
 * Attaches event listener to edit button.
 * @param {Receipt} receipt A Receipt datastore object.
 * @param {receiptCardClone} DocumentFragment Receipt card wrapper.
 */
function attachEditButtonEventListener(receipt, receiptCardClone) {
  receiptCardClone.querySelector('#edit').addEventListener('click', () => {
    const params = new URLSearchParams();
    params.append('show-edit-text', true);
    params.append('id', receipt.id);
    params.append('categories', receipt.categories);
    params.append('image-url', receipt.imageUrl);
    params.append('price', receipt.price);
    params.append('store', receipt.store);
    params.append('timestamp', receipt.timestamp);

    // Redirect to the receipt analysis page.
    window.location.href = `/receipt-analysis.html?${params.toString()}`;
  });
}

/**
 * Date range picker handler:
 * https://www.daterangepicker.com/.
 */
$(function() {
  const start = moment().subtract(29, 'days');
  const end = moment();

  function cb(start, end) {
    $('#reportrange span')
        .html(
            start.format('MMMM D, YYYY') + ' - ' + end.format('MMMM D, YYYY'));
  }

  $('#reportrange')
      .daterangepicker(
          {
            startDate: start,
            endDate: end,
            ranges: {
              'Today': [moment(), moment()],
              'Yesterday':
                  [moment().subtract(1, 'days'), moment().subtract(1, 'days')],
              'Last 7 Days': [moment().subtract(6, 'days'), moment()],
              'Last 30 Days': [moment().subtract(29, 'days'), moment()],
              'This Month':
                  [moment().startOf('month'), moment().endOf('month')],
              'Last Month': [
                moment().subtract(1, 'month').startOf('month'),
                moment().subtract(1, 'month').endOf('month'),
              ],
            },
            showDropdowns: true,
            linkedCalendars: false,
            applyButtonClasses: 'btn btn-info',
          },

          cb);
  cb(start, end);
});

/**
 * Price range slider setup:
 * https://refreshless.com/nouislider/examples/#section-steps-api.
 */
$(document).ready(function() {
  const keypressSlider = document.querySelector('.slider-keypress');
  const input0 = document.querySelector('.input-with-keypress-0');
  const input1 = document.querySelector('.input-with-keypress-1');
  const inputs = [input0, input1];

  noUiSlider.create(
      keypressSlider,
      {start: [0, 80], connect: true, step: 1, range: {min: [0], max: [250]}});

  keypressSlider.noUiSlider.on('update', function(values, handle) {
    inputs[handle].value = values[handle];

    /* Begins listening to keypress on the input. */
    function setSliderHandle(which, value) {
      const handle = [null, null];
      handle[which] = value;
      keypressSlider.noUiSlider.set(handle);
    }

    // Listen to keydown events on the input field.
    inputs.forEach(function(input, handle) {
      input.addEventListener('change', function() {
        setSliderHandle(handle, this.value);
      });

      input.addEventListener('keydown', function(event) {
        const values = keypressSlider.noUiSlider.get();
        const value = Number(values[handle]);
        const steps = keypressSlider.noUiSlider.steps();
        const step = steps[handle];
        let position;

        const ENTER = 13;
        const UP = 38;
        const DOWN = 40;

        switch (event.which) {
          case ENTER:
            setSliderHandle(handle, this.value);
            break;
          case UP:
            // Get step to go increase slider value (up).
            position = step[1];

            // false = no step is set.
            if (position === false) {
              position = 1;
            }

            // null = edge of slider.
            if (position !== null) {
              setSliderHandle(handle, value + position);
            }
            break;
          case DOWN:
            position = step[0];

            if (position === false) {
              position = 1;
            }

            if (position !== null) {
              setSliderHandle(handle, value - position);
            }
            break;
        }
      });
    });
  });
});<|MERGE_RESOLUTION|>--- conflicted
+++ resolved
@@ -32,28 +32,24 @@
   document.getElementById('user-display').innerHTML = `${account.email}`;
 }
 
-<<<<<<< HEAD
 /**
  * Fetches all receipts from the server and adds them to the DOM.
  * This will only be called on page load.
  */
 function getAllReceipts() {
-=======
-/** Fetches all receipts from the server and adds them to the DOM. */
-async function getAllReceipts() {
   document.body.style.cursor = 'wait';
 
->>>>>>> bad3a65d
   const params = new URLSearchParams();
   isPageLoad = true;
   params.append('isPageLoad', isPageLoad);
 
-<<<<<<< HEAD
   searchReceipts(params);
 }
 
 /** Fetches matching receipts from the server and adds them to the DOM. */
 function getMatchingReceipts() {
+  document.body.style.cursor = 'wait';
+
   const params = new URLSearchParams();
   isPageLoad = false;
   params.append('isPageLoad', isPageLoad);
@@ -64,17 +60,8 @@
 
 /** Fetches next receipts page from the server and adds it to the DOM. */
 function getNextPageOfReceipts() {
-=======
-  clearExistingDisplay();
-  displayReceipts(receipts);
-  document.body.style.cursor = 'default';
-}
-
-/** Fetches matching receipts from the server and adds them to the DOM. */
-async function searchReceipts() {
   document.body.style.cursor = 'wait';
 
->>>>>>> bad3a65d
   const params = new URLSearchParams();
   params.append('isPageLoad', isPageLoad);
   params.append('getNextPage', 'true');
@@ -87,6 +74,8 @@
 
 /** Fetches previous receipts page from the server and adds it to the DOM. */
 function getPreviousPageOfReceipts() {
+  document.body.style.cursor = 'wait';
+
   const params = new URLSearchParams();
   params.append('isPageLoad', isPageLoad);
   params.append('getNextPage', 'false');
