// Copyright 2019 Google LLC
//
// Licensed under the Apache License, Version 2.0 (the "License");
// you may not use this file except in compliance with the License.
// You may obtain a copy of the License at
//
//     https://www.apache.org/licenses/LICENSE-2.0
//
// Unless required by applicable law or agreed to in writing, software
// distributed under the License is distributed on an "AS IS" BASIS,
// WITHOUT WARRANTIES OR CONDITIONS OF ANY KIND, either express or implied.
// See the License for the specific language governing permissions and
// limitations under the License.

package com.google.sps.servlets;

import com.google.api.gax.rpc.ApiException;
import com.google.appengine.api.blobstore.BlobInfo;
import com.google.appengine.api.blobstore.BlobInfoFactory;
import com.google.appengine.api.blobstore.BlobKey;
import com.google.appengine.api.blobstore.BlobstoreService;
import com.google.appengine.api.blobstore.BlobstoreServiceFactory;
import com.google.cloud.language.v1.ClassificationCategory;
import com.google.cloud.language.v1.ClassifyTextRequest;
import com.google.cloud.language.v1.ClassifyTextResponse;
import com.google.cloud.language.v1.Document;
import com.google.cloud.language.v1.Document.Type;
import com.google.cloud.language.v1.LanguageServiceClient;
import com.google.cloud.vision.v1.AnnotateImageRequest;
import com.google.cloud.vision.v1.AnnotateImageResponse;
import com.google.cloud.vision.v1.BatchAnnotateImagesResponse;
import com.google.cloud.vision.v1.EntityAnnotation;
import com.google.cloud.vision.v1.Feature;
import com.google.cloud.vision.v1.Image;
import com.google.cloud.vision.v1.ImageAnnotatorClient;
import com.google.common.collect.ImmutableList;
import com.google.common.collect.ImmutableSet;
import com.google.common.collect.Iterables;
import com.google.protobuf.ByteString;
import com.google.sps.data.AnalysisResults;
import java.io.ByteArrayOutputStream;
import java.io.IOException;
import java.io.InputStream;
import java.net.URL;
import java.util.stream.Collectors;
import java.util.stream.Stream;
import javax.servlet.http.HttpServletRequest;
import javax.servlet.http.HttpServletResponse;

/**
 * Class with a method that returns the text of the specified image using the Cloud Vision API.
 */
public class ReceiptAnalysis {
  /** Returns the text of the image at the requested URL. */
  public static AnalysisResults serveImageText(URL url)
      throws IOException, ReceiptAnalysisException {
    ByteString imageBytes = readImageBytes(url);

    return analyzeImage(imageBytes);
  }

  /** Returns the text of the image at the requested blob key. */
  public static AnalysisResults serveImageText(BlobKey blobKey)
      throws IOException, ReceiptAnalysisException {
    ByteString imageBytes = readImageBytes(blobKey);

    return analyzeImage(imageBytes);
  }

  /** Reads the image bytes from the URL. */
  private static ByteString readImageBytes(URL url) throws IOException {
    ByteString imageBytes;

    try (InputStream imageInputStream = url.openStream()) {
      imageBytes = ByteString.readFrom(imageInputStream);
    }

    return imageBytes;
  }

  /** Retrieves the binary data stored at the given blob key. */
  private static ByteString readImageBytes(BlobKey blobKey) throws IOException {
    BlobstoreService blobstoreService = BlobstoreServiceFactory.getBlobstoreService();
    BlobInfo blobInfo = new BlobInfoFactory().loadBlobInfo(blobKey);
    long blobSize = blobInfo.getSize();

    ByteArrayOutputStream outputBytes = new ByteArrayOutputStream();
    int fetchSize = BlobstoreService.MAX_BLOB_FETCH_SIZE;
    long currentByteIndex = 0;

    // Fetch all the bytes from the blob in fragments of the maximum fetch size.
    while (currentByteIndex < blobSize) {
      // End index is inclusive, so subtract 1 to get fetchSize bytes.
      // Get data starting at currentByteIndex until either the fetch size or
      // the end of the blob is reached.
      byte[] bytes =
          blobstoreService.fetchData(blobKey, currentByteIndex, currentByteIndex + fetchSize - 1);
      outputBytes.write(bytes);

      currentByteIndex += fetchSize;
    }

    return ByteString.copyFrom(outputBytes.toByteArray());
  }

  /** Analyzes the image represented by the given ByteString. */
  private static AnalysisResults analyzeImage(ByteString imageBytes)
      throws IOException, ReceiptAnalysisException {
    String rawText = retrieveText(imageBytes);
    ImmutableSet<String> categories = categorizeText(rawText);
    AnalysisResults results = new AnalysisResults(rawText, categories);

    return results;
  }

  /** Detects and retrieves text in the provided image. */
  private static String retrieveText(ByteString imageBytes)
      throws IOException, ReceiptAnalysisException {
    String rawText = "";

    Image image = Image.newBuilder().setContent(imageBytes).build();
    Feature feature = Feature.newBuilder().setType(Feature.Type.TEXT_DETECTION).build();
    AnnotateImageRequest request =
        AnnotateImageRequest.newBuilder().addFeatures(feature).setImage(image).build();
    ImmutableList<AnnotateImageRequest> requests = ImmutableList.of(request);

    try (ImageAnnotatorClient client = ImageAnnotatorClient.create()) {
      BatchAnnotateImagesResponse batchResponse = client.batchAnnotateImages(requests);

      if (batchResponse.getResponsesList().isEmpty()) {
        throw new ReceiptAnalysisException("Received empty batch image annotation response.");
      }

      AnnotateImageResponse response = Iterables.getOnlyElement(batchResponse.getResponsesList());

      if (response.hasError()) {
        throw new ReceiptAnalysisException("Received image annotation response with error.");
      } else if (response.getTextAnnotationsList().isEmpty()) {
        throw new ReceiptAnalysisException(
            "Received image annotation response without text annotations.");
      }

      // First element has the entire raw text from the image
      EntityAnnotation annotation = response.getTextAnnotationsList().get(0);

      rawText = annotation.getDescription();
    } catch (ApiException e) {
      throw new ReceiptAnalysisException("Image annotation request failed.", e);
    }

    return rawText;
  }

  /** Generates categories for the provided text. */
  private static ImmutableSet<String> categorizeText(String text)
      throws IOException, ReceiptAnalysisException {
    ImmutableSet<String> categories = ImmutableSet.of();

    try (LanguageServiceClient client = LanguageServiceClient.create()) {
      Document document = Document.newBuilder().setContent(text).setType(Type.PLAIN_TEXT).build();
      ClassifyTextRequest request = ClassifyTextRequest.newBuilder().setDocument(document).build();

      ClassifyTextResponse response = client.classifyText(request);

      // Parse category strings into more natural categories
      // e.g. "/Food & Drink/Restaurants" becomes "Food & Drink" and "Restaurants"
      categories = response.getCategoriesList()
                       .stream()
<<<<<<< HEAD
                       .flatMap(category -> Stream.of(category.getName().substring(1).split("/")))
                       .collect(Collectors.toSet());
=======
                       .map(category -> category.getName())
                       .collect(ImmutableSet.toImmutableSet());
>>>>>>> 18a6cccf
    } catch (ApiException e) {
      throw new ReceiptAnalysisException("Classify text request failed.", e);
    }

    return categories;
  }

  public static class ReceiptAnalysisException extends Exception {
    public ReceiptAnalysisException(String errorMessage, Throwable err) {
      super(errorMessage, err);
    }

    public ReceiptAnalysisException(String errorMessage) {
      super(errorMessage);
    }
  }
}<|MERGE_RESOLUTION|>--- conflicted
+++ resolved
@@ -166,13 +166,8 @@
       // e.g. "/Food & Drink/Restaurants" becomes "Food & Drink" and "Restaurants"
       categories = response.getCategoriesList()
                        .stream()
-<<<<<<< HEAD
                        .flatMap(category -> Stream.of(category.getName().substring(1).split("/")))
-                       .collect(Collectors.toSet());
-=======
-                       .map(category -> category.getName())
                        .collect(ImmutableSet.toImmutableSet());
->>>>>>> 18a6cccf
     } catch (ApiException e) {
       throw new ReceiptAnalysisException("Classify text request failed.", e);
     }
