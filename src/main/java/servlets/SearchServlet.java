// Copyright 2019 Google LLC
//
// Licensed under the Apache License, Version 2.0 (the "License");
// you may not use this file except in compliance with the License.
// You may obtain a copy of the License at
//
//     https://www.apache.org/licenses/LICENSE-2.0
//
// Unless required by applicable law or agreed to in writing, software
// distributed under the License is distributed on an "AS IS" BASIS,
// WITHOUT WARRANTIES OR CONDITIONS OF ANY KIND, either express or implied.
// See the License for the specific language governing permissions and
// limitations under the License.

package com.google.sps.servlets;

import com.google.appengine.api.blobstore.BlobKey;
import com.google.appengine.api.datastore.DatastoreService;
import com.google.appengine.api.datastore.DatastoreServiceFactory;
import com.google.appengine.api.datastore.Entity;
import com.google.appengine.api.datastore.FetchOptions;
import com.google.appengine.api.datastore.Query;
import com.google.appengine.api.datastore.Query.FilterOperator;
import com.google.common.base.Strings;
import com.google.common.collect.ImmutableList;
import com.google.common.collect.ImmutableSet;
import com.google.gson.Gson;
import com.google.sps.data.QueryInformation;
import com.google.sps.data.Receipt;
import java.io.IOException;
import java.text.ParseException;
import java.util.ArrayList;
import java.util.stream.Stream;
import javax.servlet.annotation.WebServlet;
import javax.servlet.http.HttpServlet;
import javax.servlet.http.HttpServletRequest;
import javax.servlet.http.HttpServletResponse;

/** Servlet that searches and returns matching receipts from datastore. */
@WebServlet("/search-receipts")
public class SearchServlet extends HttpServlet {
  /** Messages that show up on client-side banner on thrown exception. */
  private static final String NULL_EXCEPTION_MESSAGE =
      "Null Field: Receipt unable to be queried at this time, please try again.";
  private static final String NUMBER_EXCEPTION_MESSAGE =
      "Invalid Price: Receipt unable to be queried at this time, please try again.";
  private static final String PARSE_EXCEPTION_MESSAGE =
      "Dates Unparseable: Receipt unable to be queried at this time, please try again.";

  private final DatastoreService datastore;

  public SearchServlet() {
    datastore = DatastoreServiceFactory.getDatastoreService();
  }

  public SearchServlet(DatastoreService datastore) {
    this.datastore = datastore;
  }

  @Override
  public void doGet(HttpServletRequest request, HttpServletResponse response) throws IOException {
<<<<<<< HEAD
    QueryInformation queryInformation;
    ImmutableList<Receipt> receipts;

    if (Boolean.parseBoolean(request.getParameter("isNewLoad"))) {
      receipts = getAllReceipts();
    } else {
      queryInformation = createQueryInformation(request, response);

      if (queryInformation == null) { // createQueryInformation() threw an exception, so exit.
        return;
      }
=======
    QueryInformation queryInformation = null;

    try {
      queryInformation = createQueryInformation(request, response);
    } catch (NullPointerException exception) {
      response.setStatus(HttpServletResponse.SC_BAD_REQUEST);
      response.getWriter().println(NULL_EXCEPTION_MESSAGE);
      return;
    } catch (NumberFormatException exception) {
      response.setStatus(HttpServletResponse.SC_BAD_REQUEST);
      response.getWriter().println(NUMBER_EXCEPTION_MESSAGE);
      return;
    } catch (ParseException exception) {
      response.setStatus(HttpServletResponse.SC_BAD_REQUEST);
      response.getWriter().println(PARSE_EXCEPTION_MESSAGE);
      return;
    }
>>>>>>> d642772f

      receipts = getMatchingReceipts(queryInformation);
    }

    Gson gson = new Gson();
    response.setContentType("application/json;");
    response.getWriter().println(gson.toJson(receipts));
  }

  /** Creates a {@link QueryInformation} based on request parameters. */
  private QueryInformation createQueryInformation(
      HttpServletRequest request, HttpServletResponse response)
      throws IOException, NullPointerException, NumberFormatException, ParseException {
    String timeZoneId = request.getParameter("timeZoneId");
    String category = request.getParameter("category");
    String dateRange = request.getParameter("dateRange");
    String store = request.getParameter("store");
    String minPrice = request.getParameter("min");
    String maxPrice = request.getParameter("max");

    QueryInformation queryInformation =
        new QueryInformation(timeZoneId, category, dateRange, store, minPrice, maxPrice);

    return queryInformation;
  }

  /** Returns ImmutableList of receipts from datastore matching queryInformation fields. */
  private ImmutableList<Receipt> getMatchingReceipts(QueryInformation queryInformation) {
    Query query = setupQuery(queryInformation);

    /**
     * Datastore doesn't support queries with multiple inequality filters
     * (i.e price and timestamp) so price filtering is manually done here.
     */
    return datastore.prepare(query)
        .asList(FetchOptions.Builder.withDefaults())
        .stream()
        .map(this::createReceiptFromEntity)
        .filter(receipt
            -> receipt.getPrice() >= queryInformation.getMinPrice()
                && receipt.getPrice() <= queryInformation.getMaxPrice())
        .collect(ImmutableList.toImmutableList());
  }

  /** Returns ImmutableList of all receipts from datastore. */
  private ImmutableList<Receipt> getAllReceipts() {
    Query query = new Query("Receipt");

    return datastore.prepare(query)
        .asList(FetchOptions.Builder.withDefaults())
        .stream()
        .map(this::createReceiptFromEntity)
        .collect(ImmutableList.toImmutableList());
  }

  /** Creates a {@link Query} with filters set based on which values were input by user. */
  private Query setupQuery(QueryInformation queryInformation) {
    Query query = new Query("Receipt");

    if (queryInformation.getCategory() != null && queryInformation.getCategory().size() != 0) {
      query.addFilter("categories", Query.FilterOperator.IN, queryInformation.getCategory());
    }

    query.addFilter("timestamp", Query.FilterOperator.GREATER_THAN_OR_EQUAL,
        queryInformation.getStartTimestamp());
    query.addFilter(
        "timestamp", Query.FilterOperator.LESS_THAN_OR_EQUAL, queryInformation.getEndTimestamp());

    if (!Strings.isNullOrEmpty(queryInformation.getStore())) {
      query.addFilter("store", Query.FilterOperator.EQUAL, queryInformation.getStore());
    }

    return query;
  }

  /** Creates a {@link Receipt} from an {@link Entity}. */
  private Receipt createReceiptFromEntity(Entity entity) {
    long id = entity.getKey().getId();
    long userId = (long) entity.getProperty("userId");
    long timestamp = (long) entity.getProperty("timestamp");
    BlobKey blobKey = (BlobKey) entity.getProperty("blobKey");
    String imageUrl = (String) entity.getProperty("imageUrl");
    double price = (double) entity.getProperty("price");
    String store = (String) entity.getProperty("store");
    ImmutableSet<String> categories =
        ImmutableSet.copyOf((ArrayList) entity.getProperty("categories"));
    String rawText = (String) entity.getProperty("rawText");
    return new Receipt(id, userId, timestamp, blobKey, imageUrl, price, store, categories, rawText);
  }
}<|MERGE_RESOLUTION|>--- conflicted
+++ resolved
@@ -59,37 +59,27 @@
 
   @Override
   public void doGet(HttpServletRequest request, HttpServletResponse response) throws IOException {
-<<<<<<< HEAD
     QueryInformation queryInformation;
     ImmutableList<Receipt> receipts;
 
     if (Boolean.parseBoolean(request.getParameter("isNewLoad"))) {
       receipts = getAllReceipts();
     } else {
-      queryInformation = createQueryInformation(request, response);
-
-      if (queryInformation == null) { // createQueryInformation() threw an exception, so exit.
+      try {
+        queryInformation = createQueryInformation(request, response);
+      } catch (NullPointerException exception) {
+        response.setStatus(HttpServletResponse.SC_BAD_REQUEST);
+        response.getWriter().println(NULL_EXCEPTION_MESSAGE);
+        return;
+      } catch (NumberFormatException exception) {
+        response.setStatus(HttpServletResponse.SC_BAD_REQUEST);
+        response.getWriter().println(NUMBER_EXCEPTION_MESSAGE);
+        return;
+      } catch (ParseException exception) {
+        response.setStatus(HttpServletResponse.SC_BAD_REQUEST);
+        response.getWriter().println(PARSE_EXCEPTION_MESSAGE);
         return;
       }
-=======
-    QueryInformation queryInformation = null;
-
-    try {
-      queryInformation = createQueryInformation(request, response);
-    } catch (NullPointerException exception) {
-      response.setStatus(HttpServletResponse.SC_BAD_REQUEST);
-      response.getWriter().println(NULL_EXCEPTION_MESSAGE);
-      return;
-    } catch (NumberFormatException exception) {
-      response.setStatus(HttpServletResponse.SC_BAD_REQUEST);
-      response.getWriter().println(NUMBER_EXCEPTION_MESSAGE);
-      return;
-    } catch (ParseException exception) {
-      response.setStatus(HttpServletResponse.SC_BAD_REQUEST);
-      response.getWriter().println(PARSE_EXCEPTION_MESSAGE);
-      return;
-    }
->>>>>>> d642772f
 
       receipts = getMatchingReceipts(queryInformation);
     }
