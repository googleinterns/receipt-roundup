--- conflicted
+++ resolved
@@ -133,23 +133,16 @@
    * information about the receipt.
    */
   private Entity createReceiptEntity(HttpServletRequest request)
-<<<<<<< HEAD
-      throws FileNotSelectedException, InvalidFileException, InvalidDateException,
-             ReceiptAnalysisException {
+      throws FileNotSelectedException, InvalidFileException, UserNotLoggedInException,
+             InvalidDateException, ReceiptAnalysisException {
     long timestamp = getTimestamp(request);
     BlobKey blobKey = getUploadedBlobKey(request, "receipt-image");
-=======
-      throws FileNotSelectedException, InvalidFileException, UserNotLoggedInException,
-             ReceiptAnalysisException {
-    BlobKey blobKey = getUploadedBlobKey(request, "receipt-image");
 
     if (!userService.isUserLoggedIn()) {
       blobstoreService.delete(blobKey);
       throw new UserNotLoggedInException("User must be logged in to upload a receipt.");
     }
 
-    long timestamp = clock.instant().toEpochMilli();
->>>>>>> 98c56078
     String label = request.getParameter("label");
     String userId = userService.getCurrentUser().getUserId();
 
@@ -292,13 +285,14 @@
     }
   }
 
-<<<<<<< HEAD
+  public static class UserNotLoggedInException extends Exception {
+    public UserNotLoggedInException(String errorMessage) {
+      super(errorMessage);
+    }
+  }
+
   public static class InvalidDateException extends Exception {
     public InvalidDateException(String errorMessage) {
-=======
-  public static class UserNotLoggedInException extends Exception {
-    public UserNotLoggedInException(String errorMessage) {
->>>>>>> 98c56078
       super(errorMessage);
     }
   }
