--- conflicted
+++ resolved
@@ -144,24 +144,18 @@
 
     long timestamp = clock.instant().toEpochMilli();
     String label = request.getParameter("label");
-<<<<<<< HEAD
     String store = request.getParameter("store");
     double price = roundPrice(request.getParameter("price"));
-=======
     String userId = userService.getCurrentUser().getUserId();
->>>>>>> d5c3ce61
 
     // Populate a receipt entity with the information extracted from the image with Cloud Vision.
     Entity receipt = analyzeReceiptImage(blobKey, request);
     receipt.setProperty("blobKey", blobKey);
     receipt.setProperty("timestamp", timestamp);
     receipt.setProperty("label", label);
-<<<<<<< HEAD
     receipt.setProperty("store", store);
     receipt.setProperty("price", price);
-=======
     receipt.setProperty("userId", userId);
->>>>>>> d5c3ce61
 
     return receipt;
   }
