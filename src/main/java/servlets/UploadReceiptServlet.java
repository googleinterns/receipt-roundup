--- conflicted
+++ resolved
@@ -156,7 +156,6 @@
       throw new UserNotLoggedInException("User must be logged in to upload a receipt.");
     }
 
-    String store = request.getParameter("store");
     String userId = userService.getCurrentUser().getUserId();
 
     // Populate a receipt entity with the information extracted from the image with Cloud Vision.
@@ -240,15 +239,11 @@
     receipt.setProperty("price", FormatUtils.roundPrice(request.getParameter("price")));
     // Text objects wrap around a string of unlimited size while strings are limited to 1500 bytes.
     receipt.setUnindexedProperty("rawText", new Text(results.getRawText()));
-<<<<<<< HEAD
     receipt.setProperty(
         "categories", FormatUtils.sanitizeCategories(results.getCategories().stream()));
-=======
-    receipt.setProperty("categories", getCategories(request, results.getCategories()));
     // If a logo was detected, set the store name.
     results.getStore().ifPresent(
         store -> { receipt.setProperty("store", FormatUtils.sanitize(store)); });
->>>>>>> 50eeafab
 
     return receipt;
   }
