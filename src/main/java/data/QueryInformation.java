// Copyright 2019 Google LLC
//
// Licensed under the Apache License, Version 2.0 (the "License");
// you may not use this file except in compliance with the License.
// You may obtain a copy of the License at
//
//     https://www.apache.org/licenses/LICENSE-2.0
//
// Unless required by applicable law or agreed to in writing, software
// distributed under the License is distributed on an "AS IS" BASIS,
// WITHOUT WARRANTIES OR CONDITIONS OF ANY KIND, either express or implied.
// See the License for the specific language governing permissions and
// limitations under the License.

package com.google.sps.data;

import com.google.common.base.Strings;
import com.google.common.collect.ImmutableSet;
import java.text.DateFormat;
import java.text.ParseException;
import java.util.Arrays;
import java.util.TimeZone;

/** Class to hold query information. */
public class QueryInformation {
  /** Milliseconds equivalent to 11:59:59.999 PM. */
  private static final long MILLISECONDS_TO_END_OF_DAY = (24L * 60L * 60L * 1000L) - 1L;

  private final TimeZone timeZone;
  private final ImmutableSet<String> category;
  private final long startTimestamp;
  private final long endTimestamp;
  private final String store;
  private final double minPrice;
  private final double maxPrice;

  public QueryInformation(String timeZoneId, String category, String dateRange, String store,
      String minPrice, String maxPrice)
      throws ParseException, NumberFormatException, NullPointerException {
    this.timeZone = TimeZone.getTimeZone(timeZoneId);

<<<<<<< HEAD
    String formattedCategory;
    try {
      formattedCategory = formatInput(category);
    } catch (NullPointerException exception) {
      formattedCategory = null;
    }

    if (!Strings.isNullOrEmpty(formattedCategory)) {
      this.category = ImmutableSet.copyOf(Arrays.asList(formattedCategory));
    } else {
      this.category = ImmutableSet.of(); // Empty set.
=======
    String formattedCategories = formatInput(categories);

    if (Strings.isNullOrEmpty(formattedCategories)) {
      this.categories = ImmutableSet.of();
    } else {
      this.categories = ImmutableSet.of(formattedCategories);
>>>>>>> a0d833e9
    }

    String[] dates = dateRange.split("-");
    this.startTimestamp = dateToMilliseconds(formatInput(dates[0]));
    this.endTimestamp = dateToMilliseconds(formatInput(dates[1])) + MILLISECONDS_TO_END_OF_DAY;

    this.store = formatInput(store);
    this.minPrice = Double.parseDouble(formatInput(minPrice));
    this.maxPrice = Double.parseDouble(formatInput(maxPrice));
  }

  /** Sets input to lowercase and replaces all extra whitespace before/after/between. */
  private String formatInput(String rawInput) {
    return rawInput.toLowerCase().replaceAll("\\s+", " ").trim();
  }

  /** Converts a formatted date (month day, year) to milliseconds since epoch. */
  private long dateToMilliseconds(String date) throws ParseException {
    DateFormat dateFormat = DateFormat.getDateInstance(DateFormat.LONG);
    dateFormat.setTimeZone(timeZone);

    return dateFormat.parse(date).getTime();
  }

  public TimeZone getTimeZone() {
    return timeZone;
  }

  public ImmutableSet<String> getCategory() {
    return category;
  }

  public long getStartTimestamp() {
    return startTimestamp;
  }

  public long getEndTimestamp() {
    return endTimestamp;
  }

  public String getStore() {
    return store;
  }

  public double getMinPrice() {
    return minPrice;
  }

  public double getMaxPrice() {
    return maxPrice;
  }
}<|MERGE_RESOLUTION|>--- conflicted
+++ resolved
@@ -39,26 +39,12 @@
       throws ParseException, NumberFormatException, NullPointerException {
     this.timeZone = TimeZone.getTimeZone(timeZoneId);
 
-<<<<<<< HEAD
-    String formattedCategory;
-    try {
-      formattedCategory = formatInput(category);
-    } catch (NullPointerException exception) {
-      formattedCategory = null;
-    }
-
-    if (!Strings.isNullOrEmpty(formattedCategory)) {
-      this.category = ImmutableSet.copyOf(Arrays.asList(formattedCategory));
-    } else {
-      this.category = ImmutableSet.of(); // Empty set.
-=======
     String formattedCategories = formatInput(categories);
 
     if (Strings.isNullOrEmpty(formattedCategories)) {
       this.categories = ImmutableSet.of();
     } else {
       this.categories = ImmutableSet.of(formattedCategories);
->>>>>>> a0d833e9
     }
 
     String[] dates = dateRange.split("-");
