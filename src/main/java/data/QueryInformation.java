// Copyright 2019 Google LLC
//
// Licensed under the Apache License, Version 2.0 (the "License");
// you may not use this file except in compliance with the License.
// You may obtain a copy of the License at
//
//     https://www.apache.org/licenses/LICENSE-2.0
//
// Unless required by applicable law or agreed to in writing, software
// distributed under the License is distributed on an "AS IS" BASIS,
// WITHOUT WARRANTIES OR CONDITIONS OF ANY KIND, either express or implied.
// See the License for the specific language governing permissions and
// limitations under the License.

package com.google.sps.data;

import com.google.common.base.Strings;
import com.google.common.collect.ImmutableSet;
import java.text.DateFormat;
import java.text.ParseException;
import java.util.Arrays;
import java.util.TimeZone;

/** Class to hold query information. */
public class QueryInformation {
<<<<<<< HEAD
  /** Milliseconds equivalent to 11:59:59 PM. */
=======
  /** Milliseconds equivalent to 11:59:59.999 PM. */
>>>>>>> 8a675501
  private static final long MILLISECONDS_TO_END_OF_DAY = (24L * 60L * 60L * 1000L) - 1L;

  private final TimeZone timeZone;
  private final ImmutableSet<String> categories;
  private final long startTimestamp;
  private final long endTimestamp;
  private final String store;
  private final double minPrice;
  private final double maxPrice;

  public QueryInformation(String timeZoneId, String categories, String dateRange, String store,
      String minPrice, String maxPrice)
      throws ParseException, NumberFormatException, NullPointerException {
    this.timeZone = TimeZone.getTimeZone(timeZoneId);

    String formattedCategories;
    try {
      formattedCategories = formatInput(categories);
    } catch (NullPointerException exception) {
      formattedCategories = null;
    }

    if (!Strings.isNullOrEmpty(formattedCategories)) {
      this.categories = ImmutableSet.copyOf(Arrays.asList(formattedCategories));
    } else {
      this.categories = ImmutableSet.of(); // Empty set.
    }

    String[] dates = dateRange.split("-");
    this.startTimestamp = dateToMilliseconds(formatInput(dates[0]));
    this.endTimestamp = dateToMilliseconds(formatInput(dates[1])) + MILLISECONDS_TO_END_OF_DAY;

    this.store = formatInput(store);
    this.minPrice = Double.parseDouble(formatInput(minPrice));
    this.maxPrice = Double.parseDouble(formatInput(maxPrice));
  }

  /** Sets input to lowercase and replaces all extra whitespace before/after/between. */
  private String formatInput(String rawInput) {
    return rawInput.toLowerCase().replaceAll("\\s+", " ").trim();
  }

  /** Converts a formatted date (month day, year) to milliseconds since epoch. */
  private long dateToMilliseconds(String date) throws ParseException {
    DateFormat dateFormat = DateFormat.getDateInstance(DateFormat.LONG);
    dateFormat.setTimeZone(timeZone);

    return dateFormat.parse(date).getTime();
  }

  public TimeZone getTimeZone() {
    return timeZone;
  }

  public ImmutableSet<String> getCategories() {
    return categories;
  }

  public long getStartTimestamp() {
    return startTimestamp;
  }

  public long getEndTimestamp() {
    return endTimestamp;
  }

  public String getStore() {
    return store;
  }

  public double getMinPrice() {
    return minPrice;
  }

  public double getMaxPrice() {
    return maxPrice;
  }
}<|MERGE_RESOLUTION|>--- conflicted
+++ resolved
@@ -23,11 +23,7 @@
 
 /** Class to hold query information. */
 public class QueryInformation {
-<<<<<<< HEAD
-  /** Milliseconds equivalent to 11:59:59 PM. */
-=======
   /** Milliseconds equivalent to 11:59:59.999 PM. */
->>>>>>> 8a675501
   private static final long MILLISECONDS_TO_END_OF_DAY = (24L * 60L * 60L * 1000L) - 1L;
 
   private final TimeZone timeZone;
