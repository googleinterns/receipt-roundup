--- conflicted
+++ resolved
@@ -27,12 +27,8 @@
   private final Optional<String> store;
   private final Optional<Long> timestamp;
 
-<<<<<<< HEAD
-  public AnalysisResults(
+  private AnalysisResults(
       String rawText, Set<String> categories, Optional<String> store, Optional<Long> timestamp) {
-=======
-  private AnalysisResults(String rawText, Set<String> categories, Optional<String> store) {
->>>>>>> b24caf77
     this.rawText = rawText;
     this.categories = ImmutableSet.copyOf(categories);
     this.store = store;
@@ -58,12 +54,8 @@
   public static class Builder {
     private final String rawText;
     private ImmutableSet<String> categories;
-<<<<<<< HEAD
-    private Optional<String> store;
+    private Optional<String> store = Optional.empty();
     private Optional<Long> timestamp = Optional.empty();
-=======
-    private Optional<String> store = Optional.empty();
->>>>>>> b24caf77
 
     public Builder(String rawText) {
       this.rawText = rawText;
@@ -89,16 +81,7 @@
     }
 
     public AnalysisResults build() {
-<<<<<<< HEAD
-      // No logo was detected.
-      if (store == null) {
-        store = Optional.empty();
-      }
-
       return new AnalysisResults(rawText, categories, store, timestamp);
-=======
-      return new AnalysisResults(rawText, categories, store);
->>>>>>> b24caf77
     }
   }
 }