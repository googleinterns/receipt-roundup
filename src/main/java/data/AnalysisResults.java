// Copyright 2019 Google LLC
//
// Licensed under the Apache License, Version 2.0 (the "License");
// you may not use this file except in compliance with the License.
// You may obtain a copy of the License at
//
//     https://www.apache.org/licenses/LICENSE-2.0
//
// Unless required by applicable law or agreed to in writing, software
// distributed under the License is distributed on an "AS IS" BASIS,
// WITHOUT WARRANTIES OR CONDITIONS OF ANY KIND, either express or implied.
// See the License for the specific language governing permissions and
// limitations under the License.

package com.google.sps.data;

import com.google.common.collect.ImmutableSet;
import java.util.Optional;
import java.util.Set;

/**
 * Object for holding the analysis results served by ReceiptAnalysisServlet.
 */
public class AnalysisResults {
  private final String rawText;
  private final ImmutableSet<String> categories;
  private final Optional<String> store;
  private final Optional<Long> transactionTimestamp;
  private final Optional<Double> price;

<<<<<<< HEAD
  public AnalysisResults(String rawText, Set<String> categories, Optional<String> store,
      Optional<Long> transactionTimestamp, Optional<Double> price) {
=======
  private AnalysisResults(
      String rawText, Set<String> categories, Optional<String> store, Optional<Long> timestamp) {
>>>>>>> 8a20fd62
    this.rawText = rawText;
    this.categories = ImmutableSet.copyOf(categories);
    this.store = store;
    this.transactionTimestamp = transactionTimestamp;
    this.price = price;
  }

  public String getRawText() {
    return rawText;
  }

  public ImmutableSet<String> getCategories() {
    return categories;
  }

  public Optional<String> getStore() {
    return store;
  }

  public Optional<Long> getTransactionTimestamp() {
    return transactionTimestamp;
  }

  public Optional<Double> getPrice() {
    return price;
  }

  public static class Builder {
    private final String rawText;
    private ImmutableSet<String> categories;
<<<<<<< HEAD
    private Optional<String> store;
    private Optional<Long> transactionTimestamp = Optional.empty();
    private Optional<Double> price = Optional.empty();
=======
    private Optional<String> store = Optional.empty();
    private Optional<Long> timestamp = Optional.empty();
>>>>>>> 8a20fd62

    public Builder(String rawText) {
      this.rawText = rawText;
    }

    public String getRawText() {
      return rawText;
    }

    public Builder setCategories(Set<String> categories) {
      this.categories = ImmutableSet.copyOf(categories);
      return this;
    }

    public Builder setStore(String store) {
      this.store = Optional.of(store);
      return this;
    }

    public Builder setTransactionTimestamp(long transactionTimestamp) {
      this.transactionTimestamp = Optional.of(Long.valueOf(transactionTimestamp));
      return this;
    }

    public Builder setPrice(double price) {
      this.price = Optional.of(Double.valueOf(price));
      return this;
    }

    public AnalysisResults build() {
<<<<<<< HEAD
      // No logo was detected.
      if (store == null) {
        store = Optional.empty();
      }

      return new AnalysisResults(rawText, categories, store, transactionTimestamp, price);
=======
      return new AnalysisResults(rawText, categories, store, timestamp);
>>>>>>> 8a20fd62
    }
  }
}<|MERGE_RESOLUTION|>--- conflicted
+++ resolved
@@ -28,13 +28,8 @@
   private final Optional<Long> transactionTimestamp;
   private final Optional<Double> price;
 
-<<<<<<< HEAD
-  public AnalysisResults(String rawText, Set<String> categories, Optional<String> store,
+  private AnalysisResults(String rawText, Set<String> categories, Optional<String> store,
       Optional<Long> transactionTimestamp, Optional<Double> price) {
-=======
-  private AnalysisResults(
-      String rawText, Set<String> categories, Optional<String> store, Optional<Long> timestamp) {
->>>>>>> 8a20fd62
     this.rawText = rawText;
     this.categories = ImmutableSet.copyOf(categories);
     this.store = store;
@@ -65,14 +60,9 @@
   public static class Builder {
     private final String rawText;
     private ImmutableSet<String> categories;
-<<<<<<< HEAD
-    private Optional<String> store;
+    private Optional<String> store = Optional.empty();
     private Optional<Long> transactionTimestamp = Optional.empty();
     private Optional<Double> price = Optional.empty();
-=======
-    private Optional<String> store = Optional.empty();
-    private Optional<Long> timestamp = Optional.empty();
->>>>>>> 8a20fd62
 
     public Builder(String rawText) {
       this.rawText = rawText;
@@ -103,16 +93,7 @@
     }
 
     public AnalysisResults build() {
-<<<<<<< HEAD
-      // No logo was detected.
-      if (store == null) {
-        store = Optional.empty();
-      }
-
       return new AnalysisResults(rawText, categories, store, transactionTimestamp, price);
-=======
-      return new AnalysisResults(rawText, categories, store, timestamp);
->>>>>>> 8a20fd62
     }
   }
 }