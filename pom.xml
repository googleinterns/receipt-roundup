--- conflicted
+++ resolved
@@ -25,30 +25,24 @@
     </dependency>
 
     <dependency>
-<<<<<<< HEAD
       <groupId>com.google.cloud</groupId>
       <artifactId>google-cloud-vision</artifactId>
       <version>1.99.3</version>
     </dependency>
 
     <dependency>
-=======
->>>>>>> e8338644
       <groupId>com.google.code.gson</groupId>
       <artifactId>gson</artifactId>
       <version>2.8.6</version>
     </dependency>
 
     <dependency>
-<<<<<<< HEAD
-=======
       <groupId>com.google.cloud</groupId>
       <artifactId>google-cloud-language</artifactId>
       <version>1.55.0</version>
     </dependency>
 
     <dependency>
->>>>>>> e8338644
       <groupId>com.google.appengine</groupId>
       <artifactId>appengine-api-1.0-sdk</artifactId>
       <version>1.9.59</version>
